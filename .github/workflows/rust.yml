--- conflicted
+++ resolved
@@ -25,12 +25,9 @@
       
       - name: Build
         run: cargo build --verbose
-<<<<<<< HEAD
         
       - name: Test
         run: cargo test --verbose
-=======
       
       - name: Format
-        run: cargo fmt --check
->>>>>>> 686cb483
+        run: cargo fmt --check