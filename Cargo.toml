--- conflicted
+++ resolved
@@ -21,14 +21,11 @@
 toml = "0.5.8"
 serde = { version = "1.0", features = ["derive"] }
 rasciigraph = "0.1.1"
-<<<<<<< HEAD
 colored = "2"
+cached = "0.30.0"
 
 [dev-dependencies]
 mockall = "0.11.0"
-=======
-cached = "0.30.0"
->>>>>>> 4e9318e8
 
 [[bin]]
 name = "acs"
