--- conflicted
+++ resolved
@@ -19,16 +19,10 @@
 env_logger = "0.10.0"
 toml = "0.7.2"
 serde = { version = "1.0", features = ["derive"] }
-<<<<<<< HEAD
-rasciigraph = "0.1.1"
+serde_json = "1.0"
 efcl = "0.1.2"
-cached = "0.30.0"
-=======
-serde_json = "1.0"
 rasciigraph = "0.2.0"
-colored = "2"
 cached = "0.42.0"
->>>>>>> 1bb2f979
 rand = "0.8.5"
 globset = "0.4"
 time = { version = "0.3", features = ["local-offset", "formatting"]}
