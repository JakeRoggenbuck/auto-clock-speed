extern crate cmake;
use std::process::Command;
<<<<<<< HEAD
=======
use cmake::Config;
>>>>>>> ef4c35dc

fn main() {
    let output = Command::new("git")
        .args(["rev-parse", "HEAD"])
        .output()
        .unwrap();

    let git_hash = String::from_utf8(output.stdout).unwrap();
    println!("cargo:rustc-env=GIT_HASH={}", git_hash);

    println!("cargo:rustc-link-search=all=libmsrtools");
    println!("cargo:rustc-link-lib=dylib=msrr.o");
}<|MERGE_RESOLUTION|>--- conflicted
+++ resolved
@@ -1,9 +1,6 @@
 extern crate cmake;
 use std::process::Command;
-<<<<<<< HEAD
-=======
 use cmake::Config;
->>>>>>> ef4c35dc
 
 fn main() {
     let output = Command::new("git")
