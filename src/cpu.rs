use efcl::{color, Color};
use rand::Rng;
use std::fmt;
use std::fs::{self, File};
use std::io::Write;
use std::path::Path;

use crate::proc::ProcStat;

use super::gov::Gov;
use super::system::{calculate_cpu_percent, read_int, read_str};
use super::Error;

/// Any trait relating to a CPU Core
pub trait Speed {
    fn read_temp(&mut self, sub_path: &str) -> Result<i32, Error>;
    fn write_value(&mut self, value: WritableValue) -> Result<(), Error>;
    fn update(&mut self) -> Result<(), Error>;
    fn update_usage(&mut self, last_proc: &ProcStat, current_proc: &ProcStat) -> Result<(), Error>;
    fn init_cpu(&mut self) -> Result<(), Error>;
    fn set_max(&mut self, max: i32) -> Result<(), Error>;
    fn set_min(&mut self, min: i32) -> Result<(), Error>;
    fn get_max(&mut self);
    fn get_min(&mut self);
    fn get_cur(&mut self);
    fn get_temp(&mut self) -> Result<(), Error>;
    fn get_gov(&mut self) -> Result<(), Error>;
    fn set_gov(&mut self, gov: Gov) -> Result<(), Error>;
    fn random() -> CPU;
}

/// Data relating to the CPU
#[derive(Debug, Clone, Default)]
pub struct CPU {
    pub name: String,
    pub number: i8,
    pub max_freq: i32,
    pub min_freq: i32,
    pub cur_freq: i32,
    pub cur_temp: i32,
    pub cur_usage: f32,
    pub gov: String,
}

/// Paths that can be written to
/// This is an enum that keeps that values that are allowed
#[derive(PartialEq, Eq)]
pub enum WritableValue {
    Min,
    Max,
    Gov,
}

impl Speed for CPU {
    /// Read the temperature of a cpu
    fn read_temp(&mut self, sub_path: &str) -> Result<i32, Error> {
        let mut cpu_info_path: String = format!(
            "/sys/class/thermal/{}/{}",
            self.name.replace("cpu", "thermal_zone"),
            sub_path
        );

        // If the thermal path does not exist, use the first thermal path only if it exists
        if !Path::new(&cpu_info_path).exists() {
            let first_core_path = format!("/sys/class/thermal/thermal_zone0/{}", sub_path);
            if Path::new(&first_core_path).exists() {
                cpu_info_path = first_core_path;
            } else {
                return Ok(-1);
            }
        }

        let mut info = fs::read_to_string(cpu_info_path)?;

        // Remove the last character (the newline)
        info.pop();

        Ok(info
            .parse::<i32>()
            .unwrap_or_else(|e| panic!("Could not parse {}\n{}", sub_path, e)))
    }

    /// Write a specific value to a specific path
    fn write_value(&mut self, value: WritableValue) -> Result<(), Error> {
        let sub_path: &str;
        let to_write: String;

        match value {
            WritableValue::Max => {
                sub_path = "cpufreq/scaling_max_freq";
                to_write = self.max_freq.to_string();
            }
            WritableValue::Min => {
                sub_path = "cpufreq/scaling_min_freq";
                to_write = self.min_freq.to_string();
            }
            WritableValue::Gov => {
                sub_path = "cpufreq/scaling_governor";
                to_write = self.gov.to_string();
            }
        }

        let path: String = format!("/sys/devices/system/cpu/{}/{}", self.name, sub_path);
        let mut buffer = File::create(path)?;
        buffer.write_all(to_write.as_bytes())?;

        Ok(())
    }

    /// Pull and update some the attributes of the cpu
    /// These get methods write the value to the actual cpu object
    /// These methods are only the ones that have values that are expected to change
    fn update(&mut self) -> Result<(), Error> {
        self.get_cur();
        self.get_temp()?;
        self.get_gov()?;
        Ok(())
    }

    /// Updating usage takes more timing data it doesn't just work instantly
    fn update_usage(&mut self, last_proc: &ProcStat, current_proc: &ProcStat) -> Result<(), Error> {
        self.cur_usage = calculate_cpu_percent(last_proc, current_proc);
        Ok(())
    }

    /// Do the first update and write values from methods that are expected not to change
    fn init_cpu(&mut self) -> Result<(), Error> {
        // Add function calls in the init
        self.get_max();
        self.get_min();
        self.update()?;
        Ok(())
    }

    /// Set the max value
    fn set_max(&mut self, max: i32) -> Result<(), Error> {
        self.max_freq = max;
        self.write_value(WritableValue::Max)?;
        Ok(())
    }

    /// Set the min value
    fn set_min(&mut self, min: i32) -> Result<(), Error> {
        self.min_freq = min;
        self.write_value(WritableValue::Min)?;
        Ok(())
    }

    /// Get the max value from the cpu
    fn get_max(&mut self) {
        self.max_freq = read_int(&format!(
            "/sys/devices/system/cpu/{}/{}",
            self.name, "cpufreq/scaling_max_freq"
        ))
        .unwrap_or(0);
    }

    /// Get the min value from the cpu
    fn get_min(&mut self) {
        self.min_freq = read_int(&format!(
            "/sys/devices/system/cpu/{}/{}",
            self.name, "cpufreq/scaling_min_freq"
        ))
        .unwrap_or(0);
    }

    /// Get the current cpu frequency
    fn get_cur(&mut self) {
        self.cur_freq = read_int(&format!(
            "/sys/devices/system/cpu/{}/{}",
            self.name, "cpufreq/scaling_cur_freq"
        ))
        .unwrap_or(0);
    }

    /// Get the current cpu temp
    fn get_temp(&mut self) -> Result<(), Error> {
        self.cur_temp = self.read_temp("temp")?;
        Ok(())
    }

    /// Get the current governor
    fn get_gov(&mut self) -> Result<(), Error> {
        self.gov = read_str(&format!(
            "/sys/devices/system/cpu/{}/{}",
            self.name, "cpufreq/scaling_governor"
        ))
        .unwrap_or_else(|_| "unknown".to_string());
        Ok(())
    }

    /// Set the governor
    fn set_gov(&mut self, gov: Gov) -> Result<(), Error> {
        self.gov = format!("{gov}");
        self.write_value(WritableValue::Gov)?;
        Ok(())
    }

    /// Randomly generate cpu objects with somewhat realistic values
    fn random() -> CPU {
        let mut rng = rand::thread_rng();
        CPU {
            name: "TEST__0".to_string(),
            number: rng.gen_range(0..100),
            max_freq: rng.gen_range(0..100000),
            min_freq: rng.gen_range(0..10000),
            cur_freq: rng.gen_range(0..100000),
            cur_temp: rng.gen_range(0..100000),
            cur_usage: rng.gen::<f32>(),
            gov: if rng.gen_bool(0.5) {
                "powersave".to_string()
            } else {
                "performance".to_string()
            },
        }
    }
}

impl fmt::Display for CPU {
    /// Display any information about the cpu in a human readable and simple format
    fn fmt(&self, f: &mut fmt::Formatter) -> fmt::Result {
        let temp: String;
        let reduced_cpu_cur_temp = self.cur_temp / 1000;

        if reduced_cpu_cur_temp > 60 {
            temp = color!(Color::RED, format!("{}C", reduced_cpu_cur_temp).as_str());
        } else if reduced_cpu_cur_temp > 40 {
            temp = color!(Color::YELLOW, format!("{}C", reduced_cpu_cur_temp).as_str());
        } else if reduced_cpu_cur_temp == 1 || reduced_cpu_cur_temp == 0 {
            temp = format!("{}C*", reduced_cpu_cur_temp);
        } else {
            temp = color!(Color::GREEN, format!("{}C", reduced_cpu_cur_temp).as_str());
        }

        let usage: String;
        let scaled_cpus_cur_usage = self.cur_usage * 100.0;

        if self.cur_usage > 0.9 {
            usage = color!(
                Color::RED,
                format!("{:.2}%", scaled_cpus_cur_usage).as_str()
            );
        } else if self.cur_usage > 0.5 {
            usage = color!(
                Color::YELLOW,
                format!("{:.2}%", scaled_cpus_cur_usage).as_str()
            );
        } else if self.cur_usage > 0.2 {
            usage = format!("{:.2}%", scaled_cpus_cur_usage);
        } else if self.cur_usage > 0.0000 {
            usage = color!(
                Color::GREEN,
                format!("{:.2}%", scaled_cpus_cur_usage).as_str()
            );
        } else {
            usage = color!(
                Color::PURPLE,
                format!("{:.2}%", scaled_cpus_cur_usage).as_str()
            );
        }

        writeln!(
            f,
<<<<<<< HEAD
            "{}:\t{}MHz\t{}MHz\t{}\t{}\t{}\t{}\n",
            self.name,
=======
            "{}:\t{}MHz\t{}MHz\t{}\t{}\t{}\t{}",
            self.name.bold(),
>>>>>>> 1bb2f979
            self.max_freq / 1000,
            self.min_freq / 1000,
            color!(
                Color::GREEN,
                format!("{}MHz", self.cur_freq / 1000).as_str()
            ),
            temp,
            usage,
            self.gov,
        )
    }
}

#[cfg(test)]
mod tests {
    use super::*;
    use crate::csv::Writable;

    #[test]
    fn cpu_random_unit_test() {
        let cpu_1 = CPU::random();
        let cpu_2 = CPU::random();

        assert_ne!(cpu_1.cur_temp, cpu_2.cur_temp);
        assert_ne!(cpu_1.max_freq, cpu_2.max_freq);
    }

    #[test]
    fn cpu_empt_unit_test() {
        let cpu_1 = CPU::default();
        let cpu_2 = CPU::random();

        assert_ne!(cpu_1.cur_temp, cpu_2.cur_temp);
        assert_ne!(cpu_1.max_freq, cpu_2.max_freq);

        assert_eq!(cpu_1.cur_temp, 0);
        assert_eq!(cpu_1.max_freq, 0);
    }

    #[test]
    fn cpu_to_csv_unit_test() {
        let mut cpu = CPU::default();

        let out = cpu.to_csv();
        assert!(out.contains(",,0,0,0,0,0,0,\n"));

        cpu.cur_temp = 5;

        let out = cpu.to_csv();
        assert!(out.contains(",,0,0,0,0,5,0,\n"));
    }
}<|MERGE_RESOLUTION|>--- conflicted
+++ resolved
@@ -1,4 +1,4 @@
-use efcl::{color, Color};
+use efcl::{color, Color, bold};
 use rand::Rng;
 use std::fmt;
 use std::fs::{self, File};
@@ -261,13 +261,8 @@
 
         writeln!(
             f,
-<<<<<<< HEAD
-            "{}:\t{}MHz\t{}MHz\t{}\t{}\t{}\t{}\n",
-            self.name,
-=======
             "{}:\t{}MHz\t{}MHz\t{}\t{}\t{}\t{}",
-            self.name.bold(),
->>>>>>> 1bb2f979
+            bold!(&self.name),
             self.max_freq / 1000,
             self.min_freq / 1000,
             color!(
