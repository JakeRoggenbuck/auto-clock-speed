use colored::Colorize;
use rand::Rng;
use std::fmt;
use std::fs::{self, File};
use std::io::Write;
use std::path::Path;

use super::system::{calculate_cpu_percent, read_int, read_str, ProcStat};
use super::Error;

/// Any trait relating to a CPU Core
pub trait Speed {
    fn read_temp(&mut self, sub_path: &str) -> Result<i32, Error>;
    fn write_value(&mut self, value: WritableValue) -> Result<(), Error>;
    fn update(&mut self) -> Result<(), Error>;
    fn update_usage(&mut self, last_proc: &ProcStat, current_proc: &ProcStat) -> Result<(), Error>;
    fn init_cpu(&mut self) -> Result<(), Error>;
    fn set_max(&mut self, max: i32) -> Result<(), Error>;
    fn set_min(&mut self, min: i32) -> Result<(), Error>;
    fn get_max(&mut self);
    fn get_min(&mut self);
    fn get_cur(&mut self);
    fn get_temp(&mut self) -> Result<(), Error>;
    fn get_gov(&mut self) -> Result<(), Error>;
    fn set_gov(&mut self, gov: String) -> Result<(), Error>;
    fn random() -> CPU;
}

/// Data relating to the CPU
#[derive(Debug, Clone, Default)]
pub struct CPU {
    pub name: String,
    pub number: i8,
    pub max_freq: i32,
    pub min_freq: i32,
    pub cur_freq: i32,
    pub cur_temp: i32,
    pub cur_usage: f32,
    pub gov: String,
}

/// Paths that can be written to
/// This is an enum that keeps that values that are allowed
#[derive(PartialEq, Eq)]
pub enum WritableValue {
    Min,
    Max,
    Gov,
}

impl Speed for CPU {
    /// Read the temperature of a cpu
    fn read_temp(&mut self, sub_path: &str) -> Result<i32, Error> {
        let mut cpu_info_path: String = format!(
            "/sys/class/thermal/{}/{}",
            self.name.replace("cpu", "thermal_zone"),
            sub_path
        );

        // If the thermal path does not exist, use the first thermal path only if it exists
        if !Path::new(&cpu_info_path).exists() {
            let first_core_path = format!("/sys/class/thermal/thermal_zone0/{}", sub_path);
            if Path::new(&first_core_path).exists() {
                cpu_info_path = first_core_path;
            } else {
                return Ok(-1);
            }
        }

        let mut info = fs::read_to_string(cpu_info_path)?;

        // Remove the last character (the newline)
        info.pop();

        Ok(info
            .parse::<i32>()
            .unwrap_or_else(|e| panic!("Could not parse {}\n{}", sub_path, e)))
    }

    /// Write a specific value to a specific path
    fn write_value(&mut self, value: WritableValue) -> Result<(), Error> {
        let sub_path: &str;
        let to_write: String;

        match value {
            WritableValue::Max => {
                sub_path = "cpufreq/scaling_max_freq";
                to_write = self.max_freq.to_string();
            }
            WritableValue::Min => {
                sub_path = "cpufreq/scaling_min_freq";
                to_write = self.min_freq.to_string();
            }
            WritableValue::Gov => {
                sub_path = "cpufreq/scaling_governor";
                to_write = self.gov.to_string();
            }
        }

        let path: String = format!("/sys/devices/system/cpu/{}/{}", self.name, sub_path);
        let mut buffer = File::create(path)?;
        buffer.write_all(to_write.as_bytes())?;

        Ok(())
    }

    /// Pull and update some the attributes of the cpu
    /// These get methods write the value to the actual cpu object
    /// These methods are only the ones that have values that are expected to change
    fn update(&mut self) -> Result<(), Error> {
        self.get_cur();
        self.get_temp()?;
        self.get_gov()?;
        Ok(())
    }

    /// Updating usage takes more timing data it doesn't just work instantly
    fn update_usage(&mut self, last_proc: &ProcStat, current_proc: &ProcStat) -> Result<(), Error> {
        self.cur_usage = calculate_cpu_percent(last_proc, current_proc);
        Ok(())
    }

    /// Do the first update and write values from methods that are expected not to change
    fn init_cpu(&mut self) -> Result<(), Error> {
        // Add function calls in the init
        self.get_max();
        self.get_min();
        self.update()?;
        Ok(())
    }

    /// Set the max value
    fn set_max(&mut self, max: i32) -> Result<(), Error> {
        self.max_freq = max;
        self.write_value(WritableValue::Max)?;
        Ok(())
    }

    /// Set the min value
    fn set_min(&mut self, min: i32) -> Result<(), Error> {
        self.min_freq = min;
        self.write_value(WritableValue::Min)?;
        Ok(())
    }

    /// Get the max value from the cpu
    fn get_max(&mut self) {
        self.max_freq = read_int(&format!(
            "/sys/devices/system/cpu/{}/{}",
            self.name, "cpufreq/scaling_max_freq"
        ))
        .unwrap_or(0);
    }

    /// Get the min value from the cpu
    fn get_min(&mut self) {
        self.min_freq = read_int(&format!(
            "/sys/devices/system/cpu/{}/{}",
            self.name, "cpufreq/scaling_min_freq"
        ))
        .unwrap_or(0);
    }

    /// Get the current cpu frequency
    fn get_cur(&mut self) {
        self.cur_freq = read_int(&format!(
            "/sys/devices/system/cpu/{}/{}",
            self.name, "cpufreq/scaling_cur_freq"
        ))
        .unwrap_or(0);
    }

    /// Get the current cpu temp
    fn get_temp(&mut self) -> Result<(), Error> {
        self.cur_temp = self.read_temp("temp")?;
        Ok(())
    }

    /// Get the current governor
    fn get_gov(&mut self) -> Result<(), Error> {
        self.gov = read_str(&format!(
            "/sys/devices/system/cpu/{}/{}",
            self.name, "cpufreq/scaling_governor"
        ))
        .unwrap_or_else(|_| "unknown".to_string());
        Ok(())
    }

    /// Set the governor
    fn set_gov(&mut self, gov: String) -> Result<(), Error> {
        self.gov = gov;
        self.write_value(WritableValue::Gov)?;
        Ok(())
    }

    /// Randomly generate cpu objects with somewhat realistic values
    fn random() -> CPU {
        let mut rng = rand::thread_rng();
        CPU {
            name: "TEST__0".to_string(),
            number: rng.gen_range(0..100),
            max_freq: rng.gen_range(0..100000),
            min_freq: rng.gen_range(0..10000),
            cur_freq: rng.gen_range(0..100000),
            cur_temp: rng.gen_range(0..100000),
            cur_usage: rng.gen::<f32>(),
            gov: if rng.gen_bool(0.5) {
                "powersave".to_string()
            } else {
                "performance".to_string()
            },
        }
    }
<<<<<<< HEAD
=======

    fn to_csv(&self) -> String {
        format!(
            "{},{},{},{},{},{},{},{},{}\n",
            SystemTime::now()
                .duration_since(UNIX_EPOCH)
                .unwrap_or(Duration::new(0_u64, 1_u32))
                .as_secs(),
            self.name,
            self.number,
            self.max_freq,
            self.min_freq,
            self.cur_freq,
            self.cur_temp,
            self.cur_usage,
            self.gov
        )
    }
>>>>>>> 81179eaa
}

impl fmt::Display for CPU {
    /// Display any information about the cpu in a human readable and simple format
    fn fmt(&self, f: &mut fmt::Formatter) -> fmt::Result {
        let temp: colored::ColoredString;
        let reduced_cpu_cur_temp = self.cur_temp / 1000;

        if reduced_cpu_cur_temp > 60 {
            temp = format!("{}C", reduced_cpu_cur_temp).red();
        } else if reduced_cpu_cur_temp > 40 {
            temp = format!("{}C", reduced_cpu_cur_temp).yellow();
        } else if reduced_cpu_cur_temp == 1 || reduced_cpu_cur_temp == 0 {
            temp = format!("{}C*", reduced_cpu_cur_temp).white();
        } else {
            temp = format!("{}C", reduced_cpu_cur_temp).green();
        }

        let usage: colored::ColoredString;
        let scaled_cpus_cur_usage = self.cur_usage * 100.0;

        if self.cur_usage > 0.9 {
            usage = format!("{:.2}%", scaled_cpus_cur_usage).red();
        } else if self.cur_usage > 0.5 {
            usage = format!("{:.2}%", scaled_cpus_cur_usage).yellow();
        } else if self.cur_usage > 0.2 {
            usage = format!("{:.2}%", scaled_cpus_cur_usage).white();
        } else if self.cur_usage > 0.0000 {
            usage = format!("{:.2}%", scaled_cpus_cur_usage).green();
        } else {
            usage = format!("{:.2}%", scaled_cpus_cur_usage).purple();
        }

        writeln!(
            f,
            "{}:\t{}MHz\t{}MHz\t{}\t{}\t{}\t{}",
            self.name.bold(),
            self.max_freq / 1000,
            self.min_freq / 1000,
            format!("{}MHz", self.cur_freq / 1000).green(),
            temp,
            usage,
            self.gov,
        )
    }
}

#[cfg(test)]
mod tests {
    use super::*;
    use crate::csv::Writable;

    #[test]
    fn cpu_random_unit_test() {
        let cpu_1 = CPU::random();
        let cpu_2 = CPU::random();

        assert_ne!(cpu_1.cur_temp, cpu_2.cur_temp);
        assert_ne!(cpu_1.max_freq, cpu_2.max_freq);
    }

    #[test]
    fn cpu_empt_unit_test() {
        let cpu_1 = CPU::default();
        let cpu_2 = CPU::random();

        assert_ne!(cpu_1.cur_temp, cpu_2.cur_temp);
        assert_ne!(cpu_1.max_freq, cpu_2.max_freq);

        assert_eq!(cpu_1.cur_temp, 0);
        assert_eq!(cpu_1.max_freq, 0);
    }

    #[test]
    fn cpu_to_csv_unit_test() {
        let mut cpu = CPU::default();

        let out = cpu.to_csv();
        assert!(out.contains(",,0,0,0,0,0,0,\n"));

        cpu.cur_temp = 5;

        let out = cpu.to_csv();
        assert!(out.contains(",,0,0,0,0,5,0,\n"));
    }
}<|MERGE_RESOLUTION|>--- conflicted
+++ resolved
@@ -211,27 +211,6 @@
             },
         }
     }
-<<<<<<< HEAD
-=======
-
-    fn to_csv(&self) -> String {
-        format!(
-            "{},{},{},{},{},{},{},{},{}\n",
-            SystemTime::now()
-                .duration_since(UNIX_EPOCH)
-                .unwrap_or(Duration::new(0_u64, 1_u32))
-                .as_secs(),
-            self.name,
-            self.number,
-            self.max_freq,
-            self.min_freq,
-            self.cur_freq,
-            self.cur_temp,
-            self.cur_usage,
-            self.gov
-        )
-    }
->>>>>>> 81179eaa
 }
 
 impl fmt::Display for CPU {
