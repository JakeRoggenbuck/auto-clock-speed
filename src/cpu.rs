use colored::*;
use rand::Rng;
<<<<<<< HEAD
use std::fmt;
use std::fs::File;
use std::io::{Read, Write};
=======
use std::fs::{self, File};
use std::io::Write;
>>>>>>> 78deed27
use std::path::Path;

use super::system::{calculate_cpu_percent, read_int, read_str, ProcStat};
use super::Error;

/// Any trait relating to a CPU Core
pub trait Speed {
    fn read_temp(&mut self, sub_path: &str) -> Result<i32, Error>;
    fn write_value(&mut self, value: WritableValue) -> Result<(), Error>;
    fn update(&mut self) -> Result<(), Error>;
    fn update_usage(&mut self, last_proc: &ProcStat, current_proc: &ProcStat) -> Result<(), Error>;
    fn init_cpu(&mut self) -> Result<(), Error>;
    fn set_max(&mut self, max: i32) -> Result<(), Error>;
    fn set_min(&mut self, min: i32) -> Result<(), Error>;
    fn get_max(&mut self);
    fn get_min(&mut self);
    fn get_cur(&mut self);
    fn get_temp(&mut self) -> Result<(), Error>;
    fn get_gov(&mut self) -> Result<(), Error>;
    fn set_gov(&mut self, gov: String) -> Result<(), Error>;
    fn print(&self);
    fn render(&self) -> String;
    fn random() -> CPU;
}

/// Data relating to the CPU
#[derive(Debug, Clone)]
pub struct CPU {
    pub name: String,
    pub number: i8,
    pub max_freq: i32,
    pub min_freq: i32,
    pub cur_freq: i32,
    pub cur_temp: i32,
    pub cur_usage: f32,
    pub gov: String,
}

/// Paths that can be written to
/// This is an enum that keeps that values that are allowed
#[derive(PartialEq, Eq)]
pub enum WritableValue {
    Min,
    Max,
    Gov,
}

impl Speed for CPU {
    /// Read the temperature of a cpu
    fn read_temp(&mut self, sub_path: &str) -> Result<i32, Error> {
        let cpu_info_path: String = format!(
            "/sys/class/thermal/{}/{}",
            self.name.replace("cpu", "thermal_zone"),
            sub_path
        );

        if !Path::new(&cpu_info_path).exists() {
            return Ok(-1);
        }

        let mut info = fs::read_to_string(cpu_info_path)?;

        // Remove the last character (the newline)
        info.pop();

        Ok(info
            .parse::<i32>()
            .unwrap_or_else(|e| panic!("Could not parse {}\n{}", sub_path, e)))
    }

    /// Write a specific value to a specific path
    fn write_value(&mut self, value: WritableValue) -> Result<(), Error> {
        let sub_path: &str;
        let to_write: String;

        match value {
            WritableValue::Max => {
                sub_path = "cpufreq/scaling_max_freq";
                to_write = self.max_freq.to_string();
            }
            WritableValue::Min => {
                sub_path = "cpufreq/scaling_min_freq";
                to_write = self.min_freq.to_string();
            }
            WritableValue::Gov => {
                sub_path = "cpufreq/scaling_governor";
                to_write = self.gov.to_string();
            }
        }

        let path: String = format!("/sys/devices/system/cpu/{}/{}", self.name, sub_path);
        let mut buffer = File::create(path)?;
        buffer.write_all(to_write.as_bytes())?;

        Ok(())
    }

    /// Pull and update some the attributes of the cpu
    /// These get methods write the value to the actual cpu object
    /// These methods are only the ones that have values that are expected to change
    fn update(&mut self) -> Result<(), Error> {
        self.get_cur();
        self.get_temp()?;
        self.get_gov()?;
        Ok(())
    }

    /// Updating usage takes more timing data it doesn't just work instantly
    fn update_usage(&mut self, last_proc: &ProcStat, current_proc: &ProcStat) -> Result<(), Error> {
        self.cur_usage = calculate_cpu_percent(last_proc, current_proc);
        Ok(())
    }

    /// Do the first update and write values from methods that are expected not to change
    fn init_cpu(&mut self) -> Result<(), Error> {
        // Add function calls in the init
        self.get_max();
        self.get_min();
        self.update()?;
        Ok(())
    }

    /// Set the max value
    fn set_max(&mut self, max: i32) -> Result<(), Error> {
        self.max_freq = max;
        self.write_value(WritableValue::Max)?;
        Ok(())
    }

    /// Set the min value
    fn set_min(&mut self, min: i32) -> Result<(), Error> {
        self.min_freq = min;
        self.write_value(WritableValue::Min)?;
        Ok(())
    }

    /// Get the max value from the cpu
    fn get_max(&mut self) {
        self.max_freq = read_int(&format!(
            "/sys/devices/system/cpu/{}/{}",
            self.name, "cpufreq/scaling_max_freq"
        ))
        .unwrap_or(0);
    }

    /// Get the min value from the cpu
    fn get_min(&mut self) {
        self.min_freq = read_int(&format!(
            "/sys/devices/system/cpu/{}/{}",
            self.name, "cpufreq/scaling_min_freq"
        ))
        .unwrap_or(0);
    }

    /// Get the current cpu frequency
    fn get_cur(&mut self) {
        self.cur_freq = read_int(&format!(
            "/sys/devices/system/cpu/{}/{}",
            self.name, "cpufreq/scaling_cur_freq"
        ))
        .unwrap_or(0);
    }

    /// Get the current cpu temp
    fn get_temp(&mut self) -> Result<(), Error> {
        self.cur_temp = self.read_temp("temp")?;
        Ok(())
    }

    /// Get the current governor
    fn get_gov(&mut self) -> Result<(), Error> {
        self.gov = read_str(&format!(
            "/sys/devices/system/cpu/{}/{}",
            self.name, "cpufreq/scaling_governor"
        ))
        .unwrap_or_else(|_| "unknown".to_string());
        Ok(())
    }

    /// Set the governor
    fn set_gov(&mut self, gov: String) -> Result<(), Error> {
        self.gov = gov;
        self.write_value(WritableValue::Gov)?;
        Ok(())
    }

    /// Print value from format
    /// DEPRECATION NOTICE: This method will be replace for implemented fmt trait
    /// One can now simply println!("{cpu_1}"); instead of cpu_1.print();
    fn print(&self) {
        print!("{self}");
    }

    /// Load all printable things into a string and return it
    /// DEPRECATION NOTICE: This method will be replace for implemented fmt trait
    /// One can now simply let a = format!("{cpu_1}"); instead of let a = cpu_1.render();
    fn render(&self) -> String {
        format!("{self}")
    }

    /// Randomly generate cpu objects with somewhat realistic values
    fn random() -> CPU {
        let mut rng = rand::thread_rng();
        CPU {
            name: "TEST__0".to_string(),
            number: rng.gen_range(0..100),
            max_freq: rng.gen_range(0..100000),
            min_freq: rng.gen_range(0..10000),
            cur_freq: rng.gen_range(0..100000),
            cur_temp: rng.gen_range(0..100000),
            cur_usage: rng.gen::<f32>(),
            gov: if rng.gen_bool(0.5) {
                "powersave".to_string()
            } else {
                "performance".to_string()
            },
        }
    }
}

impl fmt::Display for CPU {
    /// Display any information about the cpu in a human readable and simple format
    fn fmt(&self, f: &mut fmt::Formatter) -> fmt::Result {
        let temp: colored::ColoredString;
        let reduced_cpu_cur_temp = self.cur_temp / 1000;

        if reduced_cpu_cur_temp > 60 {
            temp = format!("{}C", reduced_cpu_cur_temp).red();
        } else if reduced_cpu_cur_temp > 40 {
            temp = format!("{}C", reduced_cpu_cur_temp).yellow();
        } else if reduced_cpu_cur_temp == 1 || reduced_cpu_cur_temp == 0 {
            temp = format!("{}C*", reduced_cpu_cur_temp).white();
        } else {
            temp = format!("{}C", reduced_cpu_cur_temp).green();
        }

        let usage: colored::ColoredString;
        let scaled_cpus_cur_usage = self.cur_usage * 100.0;

        if self.cur_usage > 0.9 {
            usage = format!("{:.2}%", scaled_cpus_cur_usage).red();
        } else if self.cur_usage > 0.5 {
            usage = format!("{:.2}%", scaled_cpus_cur_usage).yellow();
        } else if self.cur_usage > 0.2 {
            usage = format!("{:.2}%", scaled_cpus_cur_usage).white();
        } else if self.cur_usage > 0.0000 {
            usage = format!("{:.2}%", scaled_cpus_cur_usage).green();
        } else {
            usage = format!("{:.2}%", scaled_cpus_cur_usage).purple();
        }

        write!(
            f,
            "{}: {}MHz\t{}MHz\t{}\t{}\t{}\t{}\n",
            self.name.bold(),
            self.max_freq / 1000,
            self.min_freq / 1000,
            format!("{}MHz", self.cur_freq / 1000).green(),
            temp,
            usage,
            self.gov,
        )
    }
}

#[cfg(test)]
mod tests {
    use super::*;

    #[test]
    fn cpu_random_unit_test() {
        let cpu_1 = CPU::random();
        let cpu_2 = CPU::random();

        assert_ne!(cpu_1.cur_temp, cpu_2.cur_temp);
        assert_ne!(cpu_1.max_freq, cpu_2.max_freq);
    }
}<|MERGE_RESOLUTION|>--- conflicted
+++ resolved
@@ -1,13 +1,8 @@
 use colored::*;
 use rand::Rng;
-<<<<<<< HEAD
 use std::fmt;
-use std::fs::File;
-use std::io::{Read, Write};
-=======
 use std::fs::{self, File};
 use std::io::Write;
->>>>>>> 78deed27
 use std::path::Path;
 
 use super::system::{calculate_cpu_percent, read_int, read_str, ProcStat};
