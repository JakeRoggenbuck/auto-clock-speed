//! The daemon handles the running auto clock speed instance
//!
//! # Modes
//!
//! The auto clock speed daemon has two different modes
//! - **Edit mode**
//!     - Modifies the system cpu governor based on information such as battery state and cpu usage
//!     - Requires sudo to run
//! - **Monitor Mode**
//!     - Displays information about the system to the user
//!     - Runs in without sudo
//!
//! The selected mode is passed to the daemon through the settings object
//!
//! # Updating
//!
//! Data within the daemon struct gets updated every `daemon.settings.delay` millis or every
//! `daemon.settings.delay_battery` millis when on battery.
//!
//! The data gets updated in the `update_all` method that gets called periodically from the `run`
//! method.
//!
//! # Extra Features
//!
//! When not disabled the by user, the daemon will print out pretty printed data to stdout. The creation of this
//! print string is controlled by `preprint_render` and `postprint_render`.
//!
//! When enabled by the user the daemon will log all of the cpu data to a csv file.

use std::convert::TryInto;
use std::sync::{Arc, Mutex};
use std::time::SystemTime;
use std::{thread, time};

use colored::Colorize;
use nix::unistd::Uid;
use serde::Serialize;

use super::config::Config;
use super::cpu::{Speed, CPU};
use super::graph::{Graph, Grapher};
use super::logger;
use super::logger::Interface;
use super::network::{hook, listen};
use super::power::battery::{has_battery, Battery};
use super::power::lid::{Lid, LidRetriever, LidState};
use super::power::{Power, PowerRetriever};
use super::settings::{GraphType, Settings};
use super::setup::{inside_docker_message, inside_wsl_message};
use super::system::{
    check_available_governors, check_cpu_freq, check_cpu_temperature, check_cpu_usage,
    get_highest_temp, inside_docker, inside_wsl, list_cpus, parse_proc_file, read_proc_stat_file,
    ProcStat,
};
use super::terminal::terminal_width;
use super::Error;
use crate::csv::{gen_writer, CSVWriter, Writer};
use crate::display::{print_battery_status, print_turbo_status};
use crate::warn_user;

/// Describes the state of the machine
///
/// - The state is stored in the Daemon
/// - The state value is updated in the run_state_machine method.
#[derive(Clone, Debug, PartialEq, Eq, Serialize)]
pub enum State {
    /// System will be in powersave mode unless it gets plugged in
    Normal,
    #[serde(rename = "battery_percent_rule")]
    /// System will always be in powersave mode
    BatteryLow,
    #[serde(rename = "lid_open_rule")]
    /// System will always be in powersave mode
    LidClosed,
    #[serde(rename = "ac_charging_rule")]
    /// The system will be in performance mode unless the battery is low
    Charging,
    #[serde(rename = "cpu_usage_rule")]
    /// The cpu usage has been high for a certain amount of time
    /// The cpu will enter performance mode until the usage goes down
    CpuUsageHigh,
    /// We down know what state the system is in
    Unknown,
}

/// Returns the expected governor string based on current state
///
/// Switches through each state and returns the specified governor string
/// Currently returns "powersave" or "performance"
fn get_governor(current_state: &State) -> &'static str {
    match current_state {
        State::Normal => "powersave",
        State::BatteryLow => "powersave",
        State::LidClosed => "powersave",
        State::Charging => "performance",
        State::CpuUsageHigh => "performance",
        State::Unknown => "powersave",
    }
}

pub trait Checker {
    fn apply_to_cpus(
        &mut self,
        operation: &dyn Fn(&mut CPU) -> Result<(), Error>,
    ) -> Result<(), Error>;

    fn init(&mut self);

    fn start_loop(&mut self) -> Result<(), Error>;
    fn end_loop(&mut self);

    fn single_edit(&mut self) -> Result<(), Error>;
    fn single_monit(&mut self) -> Result<(), Error>;

    fn update_all(&mut self) -> Result<(), Error>;

    fn run_state_machine(&mut self) -> State;

    fn preprint_render(&mut self) -> String;
    fn postprint_render(&mut self) -> String;
    fn print(&mut self);

    fn set_govs(&mut self, gov: String) -> Result<(), Error>;
}

/// The daemon structure which contains information about the auto clock speed instance
pub struct Daemon {
    pub battery: Battery,
    pub power: Power,
    pub lid: Lid,
    pub lid_state: LidState,

    pub config: Config,
    pub settings: Settings,

    pub state: State,

    pub logger: logger::Logger,
    pub grapher: Graph,

    pub cpus: Vec<CPU>,
    pub last_proc: Vec<ProcStat>,
    pub message: String,
    pub charging: bool,
    pub charge: i8,
    pub usage: f32,
    pub last_below_cpu_usage_percent: Option<SystemTime>,
    pub graph: String,
    pub temp_max: i8,
    pub commit_hash: String,
    pub paused: bool,
    pub do_update_battery: bool,
<<<<<<< HEAD
    pub csv_writer: CSVWriter,
=======

    pub timeout: time::Duration,
    pub timeout_battery: time::Duration,
>>>>>>> 5341e79a
}

fn make_gov_powersave(cpu: &mut CPU) -> Result<(), Error> {
    cpu.set_gov("powersave".to_string())?;
    Ok(())
}

fn make_gov_performance(cpu: &mut CPU) -> Result<(), Error> {
    cpu.set_gov("performance".to_string())?;
    Ok(())
}

fn make_gov_schedutil(cpu: &mut CPU) -> Result<(), Error> {
    cpu.set_gov("schedutil".to_string())?;
    Ok(())
}

/// Finds the average cpu usage based on a vector of CPUs
fn calculate_average_usage(cpus: &Vec<CPU>) -> f32 {
    let mut sum = 0.0;
    for cpu in cpus {
        sum += cpu.cur_usage;
    }
    (sum / (cpus.len() as f32)) as f32
}

impl Checker for Daemon {
    /// Apply a function to every cpu
    fn apply_to_cpus(
        &mut self,
        operation: &dyn Fn(&mut CPU) -> Result<(), Error>,
    ) -> Result<(), Error> {
        for cpu in self.cpus.iter_mut() {
            operation(cpu)?;
        }
        Ok(())
    }

    /// Returns the wanted `State` of the machine based on a set of rules
    /// See `State` enum for information about the individual state.
    fn run_state_machine(&mut self) -> State {
        let mut state = State::Normal;

        if self.config.active_rules.contains(&State::CpuUsageHigh) {
            if self.usage > self.config.high_cpu_threshold.into()
                && self.last_below_cpu_usage_percent.is_none()
            {
                self.last_below_cpu_usage_percent = Some(SystemTime::now());
            }

            if self.usage <= self.config.high_cpu_threshold.into() {
                self.last_below_cpu_usage_percent = None;
            }

            match self.last_below_cpu_usage_percent {
                Some(last) => {
                    if SystemTime::now()
                        .duration_since(last)
                        .expect("Could not compare times")
                        .as_secs()
                        >= 15
                    {
                        state = State::CpuUsageHigh;
                    }
                }
                None => {}
            }
        }

        if self.config.active_rules.contains(&State::LidClosed)
            && self.lid_state == LidState::Closed
        {
            state = State::LidClosed;
        }

        if self.config.active_rules.contains(&State::Charging) && self.charging {
            state = State::Charging;
        }

        if self.config.active_rules.contains(&State::BatteryLow)
            && self.charge < self.config.powersave_under
        {
            state = State::BatteryLow;
        }

        state
    }

    fn init(&mut self) {
        // Get the commit hash from the compile time env variable
        if self.settings.commit {
            self.commit_hash = env!("GIT_HASH").to_string();
        }

        self.timeout_battery = time::Duration::from_millis(self.settings.delay_battery);
        self.timeout = time::Duration::from_millis(self.settings.delay);

        self.csv_writer.write(&self.cpus, &mut self.logger);

        if inside_wsl() {
            self.logger
                .log(&inside_wsl_message(), logger::Severity::Warning);
        }
        if inside_docker() {
            self.logger
                .log(&inside_docker_message(), logger::Severity::Warning);
        }
    }

    fn start_loop(&mut self) -> Result<(), Error> {
        // Update all the values for each cpu before they get used
        self.update_all()?;

        // Update current states
        self.charging = self.power.read_power_source().unwrap_or(true);
        self.charge = self.battery.capacity;
        self.lid_state = self.lid.read_lid_state()?;
        self.usage = calculate_average_usage(&self.cpus) * 100.0;

        self.csv_writer.write(&self.cpus, &mut self.logger);

        Ok(())
    }

    fn end_loop(&mut self) {
        // Print the each cpu, each iteration
        if self.settings.verbose {
            self.print();
        }
    }

    fn single_edit(&mut self) -> Result<(), Error> {
        self.start_loop()?;

        if !self.paused {
            let state = self.run_state_machine();

            // Check if the state has changed since the last time we checked
            if self.state != state {
                self.logger.log(
                    &format!("State changed: {:?} -> {:?}", self.state, state,),
                    logger::Severity::Log,
                );

                // Change the cpu governor based on the state
                self.set_govs(get_governor(&state).to_string())?;
            }

            self.state = state;
        }

        self.end_loop();
        Ok(())
    }

    fn single_monit(&mut self) -> Result<(), Error> {
        self.start_loop()?;
        self.end_loop();
        Ok(())
    }

    /// Calls update on each cpu to update the state of each one
    /// Also updates battery
    fn update_all(&mut self) -> Result<(), Error> {
        if self.do_update_battery {
            match self.battery.update() {
                Ok(_) => {}
                Err(e) => {
                    if !matches!(e, Error::HdwNotFound) {
                        self.do_update_battery = false;
                        self.logger
                            .log(&format!("Battery error: {:?}", e), logger::Severity::Error)
                    }
                }
            }
        }

        let cur_proc = parse_proc_file(read_proc_stat_file()?)?;
        for cpu in self.cpus.iter_mut() {
            cpu.update()?;
            for (i, proc) in self.last_proc.iter().enumerate() {
                if cpu.name == proc.cpu_name {
                    cpu.update_usage(proc, &cur_proc[i])?;
                }
            }
        }

        self.last_proc = cur_proc;

        self.temp_max = (get_highest_temp(&self.cpus) / 1000) as i8;

        // Update the data in the graph and render it
        if self.settings.graph == GraphType::Usage {
            self.grapher.vals.push(check_cpu_usage(&self.cpus) as f64);
        }
        if self.settings.graph == GraphType::Frequency {
            self.grapher.vals.push(check_cpu_freq(&self.cpus) as f64);
        }
        if self.settings.graph == GraphType::Temperature {
            self.grapher
                .vals
                .push((check_cpu_temperature(&self.cpus) / 1000.0) as f64);
        }

        Ok(())
    }

    fn preprint_render(&mut self) -> String {
        let message = format!("{}\n", self.message);
        let title = "Name\tMax\tMin\tFreq\tTemp\tUsage\tGovernor\n".bold();
        // Render each line of cpu core
        let cpus = &self.cpus.iter().map(|c| format!("{c}")).collect::<String>();

        // Prints battery percent or N/A if not
        let battery_status = print_battery_status(&self.battery);
        let battery_condition = format!("Condition: {}%", self.battery.condition);

        format!(
            "{}{}{}\n{}\n{}\n",
            message, title, cpus, battery_status, battery_condition
        )
    }

    fn postprint_render(&mut self) -> String {
        // Display the current graph type
        let graph_type = if self.settings.graph != GraphType::Hidden {
            format!("Graphing: {}", self.settings.graph)
        } else {
            "".to_string()
        };

        // Render the graph if should_graph
        let graph = if self.settings.graph != GraphType::Hidden {
            self.graph.clone()
        } else {
            String::from("")
        };

        let stop_message = String::from("ctrl+c to stop running");

        // render all of the logs, e.g.
        // notice: 2022-01-13 00:02:17 -> Governor set to performance because battery is charging
        let logs = if self.settings.verbose {
            self.logger
                .logs
                .iter()
                .map(|l| format!("{}\n", l))
                .collect::<String>()
        } else {
            String::from("")
        };

        // Render the commit hash and label
        let commit = if self.settings.commit {
            format!("Commit hash: {}", self.commit_hash.clone())
        } else {
            String::from("")
        };

        format!(
            "{}\n{}\n\n{}\n\n{}\n\n{}",
            graph_type, graph, commit, stop_message, logs
        )
    }

    /// Output the values from each cpu
    fn print(&mut self) {
        let cores = self.cpus.len();

        // Compute graph before screen is cleared
        if self.settings.graph != GraphType::Hidden {
            self.graph = self.grapher.update_one(&mut self.grapher.vals.clone());
        }

        let term_width = terminal_width();

        // Render two sections of the output
        // Rendering before screen is cleared reduces the time between clear and print
        // This reduces and completely avoids all flickering
        let preprint = self.preprint_render();
        let postprint = self.postprint_render();

        let mut effective_delay = self.timeout_battery;
        if self.charging {
            effective_delay = self.timeout;
        }
        let delay_in_millis = effective_delay
            .as_millis()
            .try_into()
            .expect("Delay too large. Should have broken in structopt first.");

        // Clear screen
        println!("{}", termion::clear::All);

        // Goto top
        print!("{}", termion::cursor::Goto(1, 1));

        // Print all pre-rendered items
        print!("{}", preprint);

        print_turbo_status(
            cores,
            self.settings.no_animation,
            term_width,
            delay_in_millis,
        );

        // Print more pre-rendered items
        print!("{}", postprint);
    }

    fn set_govs(&mut self, gov: String) -> Result<(), Error> {
        if gov == *"performance" {
            return self.apply_to_cpus(&make_gov_performance);
        } else if gov == *"powersave" {
            return self.apply_to_cpus(&make_gov_powersave);
        } else if gov == *"schedutil" {
            warn_user!("schedutil governor not officially supported");
            return self.apply_to_cpus(&make_gov_schedutil);
        } else if check_available_governors().is_ok() {
            if check_available_governors().unwrap().contains(&gov) {
                self.logger
                    .log("Other governors not supported yet", logger::Severity::Log);
            } else {
                eprintln!("Governor not available",);
            }
        } else {
            eprintln!("Error checking \"{}\" governor", gov);
        }
        Ok(())
    }
}

fn format_message(
    edit: bool,
    started_as_edit: bool,
    forced_reason: String,
    delay: u64,
    delay_battery: u64,
) -> String {
    // Format the original message with mode and delay, along with the forced message if it
    // was forced to switched modes
    format!(
        "Auto Clock Speed daemon has been initialized in {} mode with a delay of {}ms normally and {}ms when on battery{}\n",
        if edit {
            "edit".red()
        } else {
            "monitor".yellow()
        },
        delay,
        delay_battery,
        if started_as_edit != edit { format!("\nForced to monitor mode because {}!", forced_reason).red() } else { "".normal() }
    )
}

pub fn daemon_init(settings: Settings, config: Config) -> Result<Arc<Mutex<Daemon>>, Error> {
    let started_as_edit: bool = settings.edit;
    let mut edit = settings.edit;
    let mut forced_reason: String = String::new();

    // Check if the device has a battery, otherwise force it to monitor mode
    if !has_battery() {
        edit = false;
        forced_reason = "the device has no battery".to_string();
    }

    // Check if effective permissions are enough for edit
    if edit {
        // If not running as root, tell the user and force to monitor
        if !Uid::effective().is_root() {
            if !settings.testing {
                println!(
                "In order to properly run the daemon in edit mode you must give the executable root privileges.\n{}",
                "Continuing anyway in 5 seconds...".red()
            );

                let timeout = time::Duration::from_millis(5000);
                thread::sleep(timeout);
            }
            forced_reason = "acs was not run as root".to_string();
            edit = false;
        }
    }

    let message = format_message(
        edit, // Use current edit because settings.edit has not changed
        started_as_edit,
        forced_reason,
        settings.delay,
        settings.delay_battery,
    );

    let new_settings = Settings {
        verbose: settings.verbose,
        delay: settings.delay,
        delay_battery: settings.delay_battery,
        edit, // Use new edit for new settings
        no_animation: settings.no_animation,
        hook: settings.hook,
        graph: settings.graph.clone(),
        commit: settings.commit,
        testing: settings.testing,
        csv_file: settings.csv_file.clone(),
        log_csv: settings.log_csv,
        log_size_cutoff: settings.log_size_cutoff,
    };

    // Attempt to create battery object
    let battery_present;
    let ac_present;

    let power = Power::new();
    let lid = Lid::new();

    // Create a new Daemon
    let mut daemon: Daemon = Daemon {
        battery: {
            let battery = Battery::new();
            battery_present = battery.is_ok();
            battery.unwrap_or_default()
        },
        cpus: Vec::<CPU>::new(),
        last_proc: Vec::<ProcStat>::new(),
        message,
        lid_state: LidState::Unknown,
        lid,
        // If edit is still true, then there is definitely a bool result to read_power_source
        // otherwise, there is a real problem, because there should be a power source possible
        charging: {
            let source = power.read_power_source();
            ac_present = source.is_ok();
            source.unwrap_or(true)
        },
        power,
        charge: 100,
        usage: 0.0,
        logger: logger::Logger {
            logs: Vec::<logger::Log>::new(),
        },
        config,
        last_below_cpu_usage_percent: None,
        graph: String::new(),
        grapher: Graph {
            vals: Vec::<f64>::new(),
        },
        temp_max: 0,
        commit_hash: String::new(),
        timeout: time::Duration::from_millis(1),
        timeout_battery: time::Duration::from_millis(2),
        state: State::Unknown,
        settings: new_settings,
        paused: false,
        do_update_battery: true,
        csv_writer: gen_writer(&settings),
    };

    if !battery_present {
        daemon.do_update_battery = false;
        daemon.logger.log(
            "Failed to detect a laptop battery",
            logger::Severity::Warning,
        )
    }

    if !ac_present {
        daemon.logger.log(
            "Failed to detect AC power source",
            logger::Severity::Warning,
        )
    }

    // Make a cpu struct for each cpu listed
    for cpu in list_cpus() {
        daemon.cpus.push(cpu);
    }

    let daemon_mutex = Arc::new(Mutex::new(daemon));

    let c_daemon_mutex = Arc::clone(&daemon_mutex);
    if settings.edit {
        // Listen for acs clients
        listen::listen("/tmp/acs.sock", c_daemon_mutex);
    } else {
        // Broadcast hello message
        if settings.hook {
            hook::hook("/tmp/acs.sock", c_daemon_mutex);
        }
    }

    Ok(daemon_mutex)
}

pub fn run(daemon_mutex: Arc<Mutex<Daemon>>) -> Result<(), Error> {
    // Aquire the lock for a bit
    let mut daemon = daemon_mutex.lock().unwrap();

    daemon.init();

    if daemon.settings.testing {
        // Choose which mode acs runs in
        if daemon.settings.edit {
            let mut reps = 4;
            while reps > 0 {
                daemon.single_edit()?;
                reps -= 1;
            }
        } else {
            let mut reps = 4;
            while reps > 0 {
                daemon.single_monit()?;
                reps -= 1;
            }
        }
    } else {
        // Before runnig the loop drop the lock and aquire it again later within the loop
        let mode = daemon.settings.edit;

        drop(daemon);

        // Choose which mode acs runs in
        if mode {
            loop {
                let mut daemon = daemon_mutex.lock().unwrap();
                daemon.single_edit()?;
                let effective_timeout = if daemon.charging {
                    daemon.timeout
                } else {
                    daemon.timeout_battery
                };
                drop(daemon);
                thread::sleep(effective_timeout);
            }
        } else {
            loop {
                let mut daemon = daemon_mutex.lock().unwrap();
                daemon.single_monit()?;
                let effective_timeout = if daemon.charging {
                    daemon.timeout
                } else {
                    daemon.timeout_battery
                };
                drop(daemon);
                thread::sleep(effective_timeout);
            }
        }
    }

    Ok(())
}

#[cfg(test)]
mod tests {
    use super::*;
    use crate::config::default_config;

    #[test]
    fn daemon_init_force_to_monit_integration_test() {
        let settings = Settings {
            verbose: true,
            delay: 1,
            delay_battery: 2,
            hook: false,
            edit: true,
            no_animation: false,
            graph: GraphType::Hidden,
            commit: false,
            testing: true,
            csv_file: "".to_string(),
            log_csv: false,
            log_size_cutoff: 20,
        };

        let config = default_config();

        let daemon_mutex = daemon_init(settings, config).unwrap();
        let daemon = daemon_mutex.lock().unwrap();

        if Uid::effective().is_root() {
            assert!(daemon.settings.edit);
        } else {
            assert!(!daemon.settings.edit);
        }
    }

    #[test]
    fn preprint_render_test_edit_integration_test() {
        // It should be possible to skip tests ):<
        // https://github.com/Camerooooon/dev-log/blob/main/logs/2022-06-13.md
        let settings = Settings {
            verbose: true,
            delay: 1,
            delay_battery: 2,
            hook: false,
            edit: true,
            no_animation: false,
            graph: GraphType::Hidden,
            commit: false,
            testing: true,
            csv_file: "".to_string(),
            log_csv: false,
            log_size_cutoff: 20,
        };

        let config = default_config();

        let daemon_mutex = daemon_init(settings, config).unwrap();
        let mut daemon = daemon_mutex.lock().unwrap();
        let preprint = daemon.preprint_render();
        if Uid::effective().is_root() {
            assert!(preprint.contains("Auto Clock Speed daemon has been initialized in \u{1b}[31medit\u{1b}[0m mode with a delay of 1ms normally and 2ms when on battery"));
        } else {
            assert!(preprint.contains("Auto Clock Speed daemon has been initialized in \u{1b}[33mmonitor\u{1b}[0m mode with a delay of 1ms normally and 2ms when on battery"));
        }
        assert!(preprint.contains("Name\tMax\tMin\tFreq\tTemp\tUsage\tGovernor\n"));
        assert!(preprint.contains("Hz"));
        assert!(preprint.contains("cpu"));
        assert!(preprint.contains('C'));
        assert!(preprint.contains("Battery: "));
    }

    #[test]
    fn preprint_render_test_monit_integration_test() {
        let settings = Settings {
            verbose: true,
            delay: 1,
            delay_battery: 2,
            hook: false,
            edit: false,
            no_animation: false,
            graph: GraphType::Hidden,
            commit: false,
            testing: true,
            csv_file: "".to_string(),
            log_csv: false,
            log_size_cutoff: 20,
        };

        let config = default_config();

        let daemon_mutex = daemon_init(settings, config).unwrap();
        let mut daemon = daemon_mutex.lock().unwrap();
        let preprint = daemon.preprint_render();
        assert!(preprint.contains("Auto Clock Speed daemon has been initialized in \u{1b}[33mmonitor\u{1b}[0m mode with a delay of 1ms normally and 2ms when on battery\n"));
        assert!(preprint.contains("Name\tMax\tMin\tFreq\tTemp\tUsage\tGovernor\n"));
        assert!(preprint.contains("Hz"));
        assert!(preprint.contains("cpu"));
        assert!(preprint.contains('C'));
        assert!(preprint.contains("Battery: "));
    }
}<|MERGE_RESOLUTION|>--- conflicted
+++ resolved
@@ -150,13 +150,9 @@
     pub commit_hash: String,
     pub paused: bool,
     pub do_update_battery: bool,
-<<<<<<< HEAD
     pub csv_writer: CSVWriter,
-=======
-
     pub timeout: time::Duration,
     pub timeout_battery: time::Duration,
->>>>>>> 5341e79a
 }
 
 fn make_gov_powersave(cpu: &mut CPU) -> Result<(), Error> {
