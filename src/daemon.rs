use std::{thread, time};

use colored::*;
use nix::unistd::Uid;

use super::config::Config;
use super::cpu::{Speed, CPU};
use super::debug;
use super::graph::{Graph, Grapher};
use super::logger;
use super::logger::Interface;
use super::power::{has_battery, read_battery_charge, read_lid_state, read_power_source, LidState};
use super::state::State;
use super::system::{check_cpu_freq, check_turbo_enabled, list_cpus};
use super::terminal::terminal_width;
use super::Error;
use super::Settings;
use crate::display::print_turbo_animation;

pub trait Checker {
    fn apply_to_cpus(
        &mut self,
        operation: &dyn Fn(&mut CPU) -> Result<(), Error>,
    ) -> Result<(), Error>;

    // Start Charging Rule
    fn lid_closed_or_charge_under(&mut self);
    fn lid_open_and_charge_over(&mut self) -> Result<(), Error>;
    fn start_charging_rule(&mut self) -> Result<(), Error>;

    // End Charging Rule
    fn end_charging_rule(&mut self) -> Result<(), Error>;

    // Lid Close Rule
    fn lid_close_rule(&mut self) -> Result<(), Error>;

    // Lid Open Rule
    fn not_charging_or_charge_under(&mut self) -> Result<(), Error>;
    fn charging_and_charge_over(&mut self) -> Result<(), Error>;
    fn lid_open_rule(&mut self) -> Result<(), Error>;

    // Under Powersave Under Rule
    fn under_powersave_under_rule(&mut self) -> Result<(), Error>;

    // High Temperature Rule
    fn start_high_temperature_rule(&mut self) -> Result<(), Error>;
    fn end_high_temperature_rule(&mut self) -> Result<(), Error>;

    // Other methods
    fn run(&mut self) -> Result<(), Error>;
    fn init(&mut self);

    fn start_loop(&mut self) -> Result<(), Error>;
    fn end_loop(&mut self);

    fn single_edit(&mut self) -> Result<(), Error>;
    fn single_monit(&mut self) -> Result<(), Error>;

    fn update_all(&mut self) -> Result<(), Error>;

    fn preprint_render(&mut self) -> String;
    fn postprint_render(&mut self) -> String;
    fn print(&mut self);

    fn set_govs(&mut self, gov: String) -> Result<(), Error>;
}

pub struct Daemon {
    pub cpus: Vec<CPU>,
    pub message: String,
    pub lid_state: LidState,
    pub charging: bool,
    pub charge: i8,
    pub logger: logger::Logger,
    pub config: Config,
    pub already_charging: bool,
    pub already_closed: bool,
    pub already_under_powersave_under_percent: bool,
    pub already_high_temp: bool,
    pub graph: String,
    pub grapher: Graph,
    pub temp_max: i8,
    pub commit_hash: String,
    pub timeout: time::Duration,
    pub settings: Settings,
    pub state: State,
}

fn make_gov_powersave(cpu: &mut CPU) -> Result<(), Error> {
    cpu.set_gov("powersave".to_string())?;
    Ok(())
}

fn make_gov_performance(cpu: &mut CPU) -> Result<(), Error> {
    cpu.set_gov("performance".to_string())?;
    Ok(())
}

fn get_highest_temp(cpus: &Vec<CPU>) -> i32 {
    let mut temp_max: i32 = 0;
    for cpu in cpus {
        if cpu.cur_temp > temp_max {
            temp_max = cpu.cur_temp;
        }
    }
    temp_max
}

fn get_battery_status(charging: bool) -> String {
    if has_battery() {
        match read_battery_charge() {
            Ok(bat) => {
                format!(
                    "Battery: {}",
                    if charging {
                        format!("{}%", bat).green()
                    } else {
                        format!("{}%", bat).red()
                    },
                )
            }
            Err(e) => format!("Battery charge could not be read\n{:?}", e),
        }
    } else {
        format!("Battery: {}", "N/A".bold())
    }
}

fn print_turbo_status(cores: usize, no_animation: bool, term_width: usize) {
    let mut turbo_y_pos: usize = 7;
    let title_width = 94;

    if term_width > title_width {
        turbo_y_pos = 6
    }

    match check_turbo_enabled() {
        Ok(turbo) => {
            let enabled_message = if turbo { "yes" } else { "no" };

            println!("{} {}", "  Turbo:", enabled_message.bold(),);

            if !no_animation {
                print_turbo_animation(cores, turbo_y_pos);
            }
        }
        Err(e) => eprintln!("Could not check turbo\n{:?}", e),
    }
}

impl Checker for Daemon {
    /// Apply a function to every cpu
    fn apply_to_cpus(
        &mut self,
        operation: &dyn Fn(&mut CPU) -> Result<(), Error>,
    ) -> Result<(), Error> {
        for cpu in self.cpus.iter_mut() {
            operation(cpu)?;
        }
        Ok(())
    }

    fn set_govs(&mut self, gov: String) -> Result<(), Error> {
        if gov == "performance".to_string() {
            return self.apply_to_cpus(&make_gov_performance);
        } else if gov == "powersave".to_string() {
            return self.apply_to_cpus(&make_gov_powersave);
        } else {
            eprintln!("Gov \"{}\" not available", gov);
        }
        Ok(())
    }

    fn lid_closed_or_charge_under(&mut self) {
        debug!("Just started charging && (lid is closed || charge is lower than powersave_under)");
        self.logger.log(
            "Battery is charging however the governor remains unchanged",
            logger::Severity::Log,
        );
    }

    fn lid_open_and_charge_over(&mut self) -> Result<(), Error> {
        debug!("Just started charging && (lid is open && charge is higher than powersave_under)");
        self.logger.log(
            "Governor set to performance because battery is charging",
            logger::Severity::Log,
        );
        self.apply_to_cpus(&make_gov_performance)?;
        Ok(())
    }

    fn start_charging_rule(&mut self) -> Result<(), Error> {
        if self.charging && !self.already_charging {
            if self.lid_state == LidState::Closed || self.charge < self.config.powersave_under {
                self.lid_closed_or_charge_under();
            } else {
                self.lid_open_and_charge_over()?;
            }
            self.already_charging = true;
        }
        Ok(())
    }

    fn end_charging_rule(&mut self) -> Result<(), Error> {
        if !self.charging && self.already_charging {
            self.logger.log(
                "Governor set to powersave because battery is not charging",
                logger::Severity::Log,
            );
            self.apply_to_cpus(&make_gov_powersave)?;
            self.already_charging = false;
        }
        Ok(())
    }

    fn start_high_temperature_rule(&mut self) -> Result<(), Error> {
        if !self.already_high_temp && self.temp_max > self.config.overheat_threshold {
            self.logger.log(
                "Governor set to powersave because CPU temperature is high",
                logger::Severity::Log,
            );
            self.apply_to_cpus(&make_gov_powersave)?;
            self.already_high_temp = true;
        }
        Ok(())
    }

    fn end_high_temperature_rule(&mut self) -> Result<(), Error> {
        if self.already_high_temp && self.temp_max < self.config.overheat_threshold {
            self.logger.log(
                "Governor set to powesave because CPU temperature is high",
                logger::Severity::Log,
            );
            self.already_high_temp = false;
        }
        Ok(())
    }

    fn lid_close_rule(&mut self) -> Result<(), Error> {
        if self.lid_state == LidState::Closed && !self.already_closed {
            self.logger.log(
                "Governor set to powersave because lid closed",
                logger::Severity::Log,
            );
            self.apply_to_cpus(&make_gov_powersave)?;
            self.already_closed = true;
        }
        Ok(())
    }

    fn charging_and_charge_over(&mut self) -> Result<(), Error> {
        self.logger.log(
            "Governor set to performance because lid opened",
            logger::Severity::Log,
        );
        self.apply_to_cpus(&make_gov_performance)?;
        Ok(())
    }

    fn not_charging_or_charge_under(&mut self) -> Result<(), Error> {
        self.logger.log(
            "Lid opened however the governor remains unchanged",
            logger::Severity::Log,
        );
        Ok(())
    }

    fn lid_open_rule(&mut self) -> Result<(), Error> {
        if self.lid_state == LidState::Open && self.already_closed {
            // A few checks in order to insure the computer should actually be in performance
            if self.charging && !(self.charge < self.config.powersave_under) {
                self.charging_and_charge_over()?;
            } else {
                self.not_charging_or_charge_under()?;
            }
            self.already_closed = false;
        }

        Ok(())
    }

    fn under_powersave_under_rule(&mut self) -> Result<(), Error> {
        if self.charge < self.config.powersave_under && !self.already_under_powersave_under_percent
        {
            self.logger.log(
                &format!(
                    "Governor set to powersave because battery was less than {}",
                    self.config.powersave_under
                ),
                logger::Severity::Log,
            );
            self.apply_to_cpus(&make_gov_powersave)?;
            self.already_under_powersave_under_percent = true;
        }
        if self.charge >= self.config.powersave_under {
            self.already_under_powersave_under_percent = false;
        }
        Ok(())
    }

    fn init(&mut self) {
        // Get the commit hash from the compile time env variable
        if self.settings.commit {
            self.commit_hash = env!("GIT_HASH").to_string();
        }

        self.timeout = time::Duration::from_millis(self.settings.delay);

        // If we just daemonized then make sure the states are the opposite of what they should
        // The logic after this block will make sure that they are set to the correct state
        // but only if the previous states were incorrect
        self.already_charging = !self.charging;
        self.already_under_powersave_under_percent = !(self.charge < self.config.powersave_under);
        self.already_closed = self.lid_state == LidState::Closed;
    }

    fn start_loop(&mut self) -> Result<(), Error> {
        // Update all the values for each cpu before they get used
        self.update_all()?;

        // Update current states
        self.charging = read_power_source()?;
        self.charge = read_battery_charge()?;
        self.lid_state = read_lid_state()?;

        Ok(())
    }

    fn end_loop(&mut self) {
        // Print the each cpu, each iteration
        if self.settings.verbose {
            self.print();
        }

        thread::sleep(self.timeout);
    }

    fn single_edit(&mut self) -> Result<(), Error> {
        self.start_loop()?;

        // Call all rules
        self.start_high_temperature_rule()?;
        self.end_high_temperature_rule()?;
        self.start_charging_rule()?;
        self.end_charging_rule()?;
        self.lid_close_rule()?;
        self.lid_open_rule()?;
        self.under_powersave_under_rule()?;

        self.end_loop();
        Ok(())
    }

    fn single_monit(&mut self) -> Result<(), Error> {
        self.start_loop()?;
        self.end_loop();
        Ok(())
    }

    fn run(&mut self) -> Result<(), Error> {
        self.init();

        if self.settings.testing {
            // Choose which mode acs runs in
            if self.settings.edit {
                let mut reps = 4;
                while reps > 0 {
                    self.single_edit()?;
                    reps -= 1;
                }
            } else {
                let mut reps = 4;
                while reps > 0 {
                    self.single_monit()?;
                    reps -= 1;
                }
            }
        } else {
            // Choose which mode acs runs in
            if self.settings.edit {
                loop {
                    self.single_edit()?;
                }
            } else {
                loop {
                    self.single_monit()?;
                }
            }
        }

        Ok(())
    }

    /// Calls update on each cpu to update the state of each one
    fn update_all(&mut self) -> Result<(), Error> {
        for cpu in self.cpus.iter_mut() {
            cpu.update()?;
        }

        self.temp_max = (get_highest_temp(&self.cpus) / 1000) as i8;

        // Update the data in the graph and render it
        if self.settings.should_graph {
            self.grapher.freqs.push(check_cpu_freq() as f64);
        }

        Ok(())
    }

    fn preprint_render(&mut self) -> String {
        let message = format!("{}\n", self.message);
        let title = "Name  Max\tMin\tFreq\tTemp\tGovernor\n".bold();
        // Render each line of cpu core
        let cpus = &self.cpus.iter().map(|c| c.render()).collect::<String>();

        // Prints batter percent or N/A if not
        let battery_status = get_battery_status(self.charging);

        format!("{}{}{}\n{}\n", message, title, cpus, battery_status)
    }

    fn postprint_render(&mut self) -> String {
        // Render the graph if should_graph
        let graph = if self.settings.should_graph {
            self.graph.clone()
        } else {
            String::from("")
        };

        let stop_message = String::from("ctrl+c to stop running");

        // render all of the logs, e.g.
        // notice: 2022-01-13 00:02:17 -> Governor set to performance because battery is charging
        let logs = if self.settings.verbose {
            self.logger
                .logs
                .iter()
                .map(|l| format!("{}\n", l))
                .collect::<String>()
        } else {
            String::from("")
        };

        // Render the commit hash and label
        let commit = if self.settings.commit {
            format!("Commit hash: {}", self.commit_hash.clone())
        } else {
            String::from("")
        };

        format!("{}\n\n{}\n\n{}\n{}", graph, stop_message, logs, commit)
    }

    /// Output the values from each cpu
    fn print(&mut self) {
        let cores = self.cpus.len();

        // Compute graph before screen is cleared
        if self.settings.should_graph {
            self.graph = self.grapher.update_one(&mut self.grapher.freqs.clone());
        }

        let term_width = terminal_width();

        // Render two sections of the output
        // Rendering before screen is cleared reduces the time between clear and print
        // This reduces and completely avoids all flickering
        let preprint = self.preprint_render();
        let postprint = self.postprint_render();

        // Clear screen
        println!("{}", termion::clear::All);

        // Goto top
        print!("{}", termion::cursor::Goto(1, 1));

        // Print all pre-rendered items
        print!("{}", preprint);

        // Shows if turbo is enabled with an amazing turbo animation
        print_turbo_status(cores, self.settings.no_animation, term_width);

        // Print more pre-rendered items
        print!("{}", postprint);
    }
}

fn format_message(edit: bool, started_as_edit: bool, forced_reason: String, delay: u64) -> String {
    // Format the original message with mode and delay, along with the forced message if it
    // was forced to switched modes
    format!(
        "Auto Clock Speed daemon has been initialized in {} mode with a delay of {} milliseconds{}\n",
        if edit {
            "edit".red()
        } else {
            "monitor".normal()
        },
        delay,
        if started_as_edit != edit { format!("\nForced to monitor mode because {}!", forced_reason).red() } else { "".normal() }
    )
}

pub fn daemon_init(settings: Settings, config: Config) -> Result<Daemon, Error> {
    let started_as_edit: bool = settings.edit;
    let mut edit = settings.edit;
    let mut forced_reason: String = String::new();

    // Check if the device has a battery, otherwise force it to monitor mode
    if !has_battery() {
        edit = false;
        forced_reason = "the device has no battery".to_string();
    }

    // Check if effective permissions are enough for edit
    if edit {
        // If not running as root, tell the user and force to monitor
        if !Uid::effective().is_root() {
            println!(
                "{}{}",
                "In order to properly run the daemon in edit mode you must give the executable root privileges.\n",
                "Continuing anyway in 5 seconds...".red()
            );

            if !settings.testing {
                let timeout = time::Duration::from_millis(5000);
                thread::sleep(timeout);
            }

            edit = false;
            forced_reason = "acs was not run as root".to_string();
        }
    }

    let message = format_message(
        settings.edit,
        started_as_edit,
        forced_reason,
        settings.delay,
    );

    let new_settings = Settings {
        verbose: settings.verbose,
        delay: settings.delay,
        edit,
        no_animation: settings.no_animation,
        should_graph: settings.should_graph,
        commit: settings.commit,
        testing: settings.testing,
    };

    // Create a new Daemon
    let mut daemon: Daemon = Daemon {
        cpus: Vec::<CPU>::new(),
        message,
        lid_state: LidState::Unknown,
        // If edit is still true, then there is definitely a bool result to read_power_source
        // otherwise, there is a real problem, because there should be a power source possible
        charging: if settings.edit {
            read_power_source()?
        } else {
            false
        },
        charge: 100,
        logger: logger::Logger {
            logs: Vec::<logger::Log>::new(),
        },
        config,
        already_charging: false,
        already_closed: false,
        already_under_powersave_under_percent: false,
        already_high_temp: false,
        graph: String::new(),
        grapher: Graph { freqs: vec![0.0] },
        temp_max: 0,
        commit_hash: String::new(),
        timeout: time::Duration::from_millis(1),
<<<<<<< HEAD
        settings,
        state: State::Normal,
=======
        settings: new_settings,
>>>>>>> dda55a9d
    };

    // Make a cpu struct for each cpu listed
    for mut cpu in list_cpus() {
        // Fill that value that were zero with real values
        cpu.init_cpu()?;
        daemon.cpus.push(cpu);
    }

    Ok(daemon)
}

#[cfg(test)]
mod tests {
    use super::*;
    use crate::config::default_config;

    #[test]
    fn daemon_init_force_to_monit_integration_test() {
        let settings = Settings {
            verbose: true,
            delay: 1,
            edit: true,
            no_animation: false,
            should_graph: false,
            commit: false,
            testing: true,
        };

        let config = default_config();

        let daemon = daemon_init(settings, config).unwrap();
        assert_eq!(daemon.settings.edit, false);
    }

    #[test]
    fn preprint_render_test_edit_integration_test() {
        let settings = Settings {
            verbose: true,
            delay: 1,
            edit: true,
            no_animation: false,
            should_graph: false,
            commit: false,
            testing: true,
        };

        let config = default_config();

        let mut daemon = daemon_init(settings, config).unwrap();
        let preprint = Checker::preprint_render(&mut daemon);
        assert!(preprint.contains("Auto Clock Speed daemon has been initialized in \u{1b}[31medit\u{1b}[0m mode with a delay of 1 milliseconds\n"));
        assert!(preprint.contains("Name  Max\tMin\tFreq\tTemp\tGovernor\n"));
        assert!(preprint.contains("Hz"));
        assert!(preprint.contains("cpu"));
        assert!(preprint.contains("C"));
        assert!(preprint.contains("Battery: "));
    }

    #[test]
    fn preprint_render_test_monit_integration_test() {
        let settings = Settings {
            verbose: true,
            delay: 1,
            edit: false,
            no_animation: false,
            should_graph: false,
            commit: false,
            testing: true,
        };

        let config = default_config();

        let mut daemon = daemon_init(settings, config).unwrap();
        let preprint = Checker::preprint_render(&mut daemon);
        assert!(preprint.contains("Auto Clock Speed daemon has been initialized in monitor mode with a delay of 1 milliseconds\n"));
        assert!(preprint.contains("Name  Max\tMin\tFreq\tTemp\tGovernor\n"));
        assert!(preprint.contains("Hz"));
        assert!(preprint.contains("cpu"));
        assert!(preprint.contains("C"));
        assert!(preprint.contains("Battery: "));
    }
}<|MERGE_RESOLUTION|>--- conflicted
+++ resolved
@@ -574,12 +574,8 @@
         temp_max: 0,
         commit_hash: String::new(),
         timeout: time::Duration::from_millis(1),
-<<<<<<< HEAD
-        settings,
         state: State::Normal,
-=======
         settings: new_settings,
->>>>>>> dda55a9d
     };
 
     // Make a cpu struct for each cpu listed
