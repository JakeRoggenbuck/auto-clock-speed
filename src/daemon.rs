use std::{thread, time};

use colored::*;
use nix::unistd::Uid;

use super::config::Config;
use super::cpu::{Speed, CPU};
use super::debug;
use super::graph::{Graph, Grapher};
use super::logger;
use super::logger::Interface;
use super::power::{has_battery, read_battery_charge, read_lid_state, read_power_source, LidState};
use super::system::{check_cpu_freq, check_turbo_enabled, get_highest_temp, list_cpus};
use super::terminal::terminal_width;
use super::Error;
use super::Settings;
use crate::display::print_turbo_animation;

pub trait Checker {
    fn apply_to_cpus(
        &mut self,
        operation: &dyn Fn(&mut CPU) -> Result<(), Error>,
    ) -> Result<(), Error>;

    // Start Charging Rule
    fn lid_closed_or_charge_under(&mut self);
    fn lid_open_and_charge_over(&mut self) -> Result<(), Error>;
    fn start_charging_rule(&mut self) -> Result<(), Error>;

    // End Charging Rule
    fn end_charging_rule(&mut self) -> Result<(), Error>;

    // Lid Close Rule
    fn lid_close_rule(&mut self) -> Result<(), Error>;

    // Lid Open Rule
    fn not_charging_or_charge_under(&mut self) -> Result<(), Error>;
    fn charging_and_charge_over(&mut self) -> Result<(), Error>;
    fn lid_open_rule(&mut self) -> Result<(), Error>;

    // Under Powersave Under Rule
    fn under_powersave_under_rule(&mut self) -> Result<(), Error>;

    // High Temperature Rule
    fn start_high_temperature_rule(&mut self) -> Result<(), Error>;
    fn end_high_temperature_rule(&mut self) -> Result<(), Error>;

    // Other methods
    fn run(&mut self) -> Result<(), Error>;
    fn init(&mut self);

    fn start_loop(&mut self) -> Result<(), Error>;
    fn end_loop(&mut self);

    fn single_edit(&mut self) -> Result<(), Error>;
    fn single_monit(&mut self) -> Result<(), Error>;

    fn update_all(&mut self) -> Result<(), Error>;

    fn preprint_render(&mut self) -> String;
    fn postprint_render(&mut self) -> String;
    fn print(&mut self);

    fn set_govs(&mut self, gov: String) -> Result<(), Error>;
}

pub struct Daemon {
    pub cpus: Vec<CPU>,
    pub message: String,
    pub lid_state: LidState,
    pub charging: bool,
    pub charge: i8,
    pub logger: logger::Logger,
    pub config: Config,
    pub already_charging: bool,
    pub already_closed: bool,
    pub already_under_powersave_under_percent: bool,
    pub already_high_temp: bool,
    pub graph: String,
    pub grapher: Graph,
    pub temp_max: i8,
    pub commit_hash: String,
    pub timeout: time::Duration,
    pub settings: Settings,
}

fn make_gov_powersave(cpu: &mut CPU) -> Result<(), Error> {
    cpu.set_gov("powersave".to_string())?;
    Ok(())
}

fn make_gov_performance(cpu: &mut CPU) -> Result<(), Error> {
    cpu.set_gov("performance".to_string())?;
    Ok(())
}

<<<<<<< HEAD
fn green_or_red(boolean: bool) -> String {
    if boolean {
        color::Fg(color::Green).to_string()
    } else {
        color::Fg(color::Red).to_string()
    }
=======
fn get_highest_temp(cpus: &Vec<CPU>) -> i32 {
    let mut temp_max: i32 = 0;
    for cpu in cpus {
        if cpu.cur_temp > temp_max {
            temp_max = cpu.cur_temp;
        }
    }
    temp_max
>>>>>>> dda55a9d
}

fn get_battery_status(charging: bool) -> String {
    if has_battery() {
        match read_battery_charge() {
            Ok(bat) => {
                format!(
                    "Battery: {}",
                    if charging {
                        format!("{}%", bat).green()
                    } else {
                        format!("{}%", bat).red()
                    },
                )
            }
            Err(e) => format!("Battery charge could not be read\n{:?}", e),
        }
    } else {
        format!("Battery: {}", "N/A".bold())
    }
}

fn print_turbo_status(cores: usize, no_animation: bool, term_width: usize) {
    let mut turbo_y_pos: usize = 7;
    let title_width = 94;

    if term_width > title_width {
        turbo_y_pos = 6
    }

    match check_turbo_enabled() {
        Ok(turbo) => {
            let enabled_message = if turbo { "yes" } else { "no" };

            println!("{} {}", "  Turbo:", enabled_message.bold(),);

            if !no_animation {
                print_turbo_animation(cores, turbo_y_pos);
            }
        }
        Err(e) => eprintln!("Could not check turbo\n{:?}", e),
    }
}

impl Checker for Daemon {
    /// Apply a function to every cpu
    fn apply_to_cpus(
        &mut self,
        operation: &dyn Fn(&mut CPU) -> Result<(), Error>,
    ) -> Result<(), Error> {
        for cpu in self.cpus.iter_mut() {
            operation(cpu)?;
        }
        Ok(())
    }

    fn set_govs(&mut self, gov: String) -> Result<(), Error> {
        if gov == "performance".to_string() {
            return self.apply_to_cpus(&make_gov_performance);
        } else if gov == "powersave".to_string() {
            return self.apply_to_cpus(&make_gov_powersave);
        } else {
            eprintln!("Gov \"{}\" not available", gov);
        }
        Ok(())
    }

    fn lid_closed_or_charge_under(&mut self) {
        debug!("Just started charging && (lid is closed || charge is lower than powersave_under)");
        self.logger.log(
            "Battery is charging however the governor remains unchanged",
            logger::Severity::Log,
        );
    }

    fn lid_open_and_charge_over(&mut self) -> Result<(), Error> {
        debug!("Just started charging && (lid is open && charge is higher than powersave_under)");
        self.logger.log(
            "Governor set to performance because battery is charging",
            logger::Severity::Log,
        );
        self.apply_to_cpus(&make_gov_performance)?;
        Ok(())
    }

    fn start_charging_rule(&mut self) -> Result<(), Error> {
        if self.charging && !self.already_charging {
            if self.lid_state == LidState::Closed || self.charge < self.config.powersave_under {
                self.lid_closed_or_charge_under();
            } else {
                self.lid_open_and_charge_over()?;
            }
            self.already_charging = true;
        }
        Ok(())
    }

    fn end_charging_rule(&mut self) -> Result<(), Error> {
        if !self.charging && self.already_charging {
            self.logger.log(
                "Governor set to powersave because battery is not charging",
                logger::Severity::Log,
            );
            self.apply_to_cpus(&make_gov_powersave)?;
            self.already_charging = false;
        }
        Ok(())
    }

    fn start_high_temperature_rule(&mut self) -> Result<(), Error> {
        if !self.already_high_temp && self.temp_max > self.config.overheat_threshold {
            self.logger.log(
                "Governor set to powersave because CPU temperature is high",
                logger::Severity::Log,
            );
            self.apply_to_cpus(&make_gov_powersave)?;
            self.already_high_temp = true;
        }
        Ok(())
    }

    fn end_high_temperature_rule(&mut self) -> Result<(), Error> {
        if self.already_high_temp && self.temp_max < self.config.overheat_threshold {
            self.logger.log(
                "Governor set to powesave because CPU temperature is high",
                logger::Severity::Log,
            );
            self.already_high_temp = false;
        }
        Ok(())
    }

    fn lid_close_rule(&mut self) -> Result<(), Error> {
        if self.lid_state == LidState::Closed && !self.already_closed {
            self.logger.log(
                "Governor set to powersave because lid closed",
                logger::Severity::Log,
            );
            self.apply_to_cpus(&make_gov_powersave)?;
            self.already_closed = true;
        }
        Ok(())
    }

    fn charging_and_charge_over(&mut self) -> Result<(), Error> {
        self.logger.log(
            "Governor set to performance because lid opened",
            logger::Severity::Log,
        );
        self.apply_to_cpus(&make_gov_performance)?;
        Ok(())
    }

    fn not_charging_or_charge_under(&mut self) -> Result<(), Error> {
        self.logger.log(
            "Lid opened however the governor remains unchanged",
            logger::Severity::Log,
        );
        Ok(())
    }

    fn lid_open_rule(&mut self) -> Result<(), Error> {
        if self.lid_state == LidState::Open && self.already_closed {
            // A few checks in order to insure the computer should actually be in performance
            if self.charging && !(self.charge < self.config.powersave_under) {
                self.charging_and_charge_over()?;
            } else {
                self.not_charging_or_charge_under()?;
            }
            self.already_closed = false;
        }

        Ok(())
    }

    fn under_powersave_under_rule(&mut self) -> Result<(), Error> {
        if self.charge < self.config.powersave_under && !self.already_under_powersave_under_percent
        {
            self.logger.log(
                &format!(
                    "Governor set to powersave because battery was less than {}",
                    self.config.powersave_under
                ),
                logger::Severity::Log,
            );
            self.apply_to_cpus(&make_gov_powersave)?;
            self.already_under_powersave_under_percent = true;
        }
        if self.charge >= self.config.powersave_under {
            self.already_under_powersave_under_percent = false;
        }
        Ok(())
    }

    fn init(&mut self) {
        // Get the commit hash from the compile time env variable
        if self.settings.commit {
            self.commit_hash = env!("GIT_HASH").to_string();
        }

        self.timeout = time::Duration::from_millis(self.settings.delay);

        // If we just daemonized then make sure the states are the opposite of what they should
        // The logic after this block will make sure that they are set to the correct state
        // but only if the previous states were incorrect
        self.already_charging = !self.charging;
        self.already_under_powersave_under_percent = !(self.charge < self.config.powersave_under);
        self.already_closed = self.lid_state == LidState::Closed;
    }

    fn start_loop(&mut self) -> Result<(), Error> {
        // Update all the values for each cpu before they get used
        self.update_all()?;

        // Update current states
        self.charging = read_power_source()?;
        self.charge = read_battery_charge()?;
        self.lid_state = read_lid_state()?;

        Ok(())
    }

    fn end_loop(&mut self) {
        // Print the each cpu, each iteration
        if self.settings.verbose {
            self.print();
        }

        thread::sleep(self.timeout);
    }

    fn single_edit(&mut self) -> Result<(), Error> {
        self.start_loop()?;

        // Call all rules
        self.start_high_temperature_rule()?;
        self.end_high_temperature_rule()?;
        self.start_charging_rule()?;
        self.end_charging_rule()?;
        self.lid_close_rule()?;
        self.lid_open_rule()?;
        self.under_powersave_under_rule()?;

        self.end_loop();
        Ok(())
    }

    fn single_monit(&mut self) -> Result<(), Error> {
        self.start_loop()?;
        self.end_loop();
        Ok(())
    }

    fn run(&mut self) -> Result<(), Error> {
        self.init();

        if self.settings.testing {
            // Choose which mode acs runs in
            if self.settings.edit {
                let mut reps = 4;
                while reps > 0 {
                    self.single_edit()?;
                    reps -= 1;
                }
            } else {
                let mut reps = 4;
                while reps > 0 {
                    self.single_monit()?;
                    reps -= 1;
                }
            }
        } else {
            // Choose which mode acs runs in
            if self.settings.edit {
                loop {
                    self.single_edit()?;
                }
            } else {
                loop {
                    self.single_monit()?;
                }
            }
        }

        Ok(())
    }

    /// Calls update on each cpu to update the state of each one
    fn update_all(&mut self) -> Result<(), Error> {
        for cpu in self.cpus.iter_mut() {
            cpu.update()?;
        }

        self.temp_max = (get_highest_temp(&self.cpus) / 1000) as i8;

        // Update the data in the graph and render it
        if self.settings.should_graph {
            self.grapher.freqs.push(check_cpu_freq() as f64);
        }

        Ok(())
    }

    fn preprint_render(&mut self) -> String {
        let message = format!("{}\n", self.message);
        let title = "Name  Max\tMin\tFreq\tTemp\tGovernor\n".bold();
        // Render each line of cpu core
        let cpus = &self.cpus.iter().map(|c| c.render()).collect::<String>();

        // Prints batter percent or N/A if not
        let battery_status = get_battery_status(self.charging);

        format!("{}{}{}\n{}\n", message, title, cpus, battery_status)
    }

    fn postprint_render(&mut self) -> String {
        // Render the graph if should_graph
        let graph = if self.settings.should_graph {
            self.graph.clone()
        } else {
            String::from("")
        };

        let stop_message = String::from("ctrl+c to stop running");

        // render all of the logs, e.g.
        // notice: 2022-01-13 00:02:17 -> Governor set to performance because battery is charging
        let logs = if self.settings.verbose {
            self.logger
                .logs
                .iter()
                .map(|l| format!("{}\n", l))
                .collect::<String>()
        } else {
            String::from("")
        };

        // Render the commit hash and label
        let commit = if self.settings.commit {
            format!("Commit hash: {}", self.commit_hash.clone())
        } else {
            String::from("")
        };

        format!("{}\n\n{}\n\n{}\n{}", graph, stop_message, logs, commit)
    }

    /// Output the values from each cpu
    fn print(&mut self) {
        let cores = self.cpus.len();

        // Compute graph before screen is cleared
        if self.settings.should_graph {
            self.graph = self.grapher.update_one(&mut self.grapher.freqs.clone());
        }

        let term_width = terminal_width();

        // Render two sections of the output
        // Rendering before screen is cleared reduces the time between clear and print
        // This reduces and completely avoids all flickering
        let preprint = self.preprint_render();
        let postprint = self.postprint_render();

        // Clear screen
        println!("{}", termion::clear::All);

        // Goto top
        print!("{}", termion::cursor::Goto(1, 1));

        // Print all pre-rendered items
        print!("{}", preprint);

        // Shows if turbo is enabled with an amazing turbo animation
        print_turbo_status(cores, self.settings.no_animation, term_width);

        // Print more pre-rendered items
        print!("{}", postprint);
    }
}

fn format_message(edit: bool, started_as_edit: bool, forced_reason: String, delay: u64) -> String {
    // Format the original message with mode and delay, along with the forced message if it
    // was forced to switched modes
    format!(
        "Auto Clock Speed daemon has been initialized in {} mode with a delay of {} milliseconds{}\n",
        if edit {
            "edit".red()
        } else {
            "monitor".normal()
        },
        delay,
        if started_as_edit != edit { format!("\nForced to monitor mode because {}!", forced_reason).red() } else { "".normal() }
    )
}

pub fn daemon_init(settings: Settings, config: Config) -> Result<Daemon, Error> {
    let started_as_edit: bool = settings.edit;
    let mut edit = settings.edit;
    let mut forced_reason: String = String::new();

    // Check if the device has a battery, otherwise force it to monitor mode
    if !has_battery() {
        edit = false;
        forced_reason = "the device has no battery".to_string();
    }

    // Check if effective permissions are enough for edit
    if edit {
        // If not running as root, tell the user and force to monitor
        if !Uid::effective().is_root() {
            println!(
                "{}{}",
                "In order to properly run the daemon in edit mode you must give the executable root privileges.\n",
                "Continuing anyway in 5 seconds...".red()
            );

            if !settings.testing {
                let timeout = time::Duration::from_millis(5000);
                thread::sleep(timeout);
            }

            edit = false;
            forced_reason = "acs was not run as root".to_string();
        }
    }

    let message = format_message(
        settings.edit,
        started_as_edit,
        forced_reason,
        settings.delay,
    );

    let new_settings = Settings {
        verbose: settings.verbose,
        delay: settings.delay,
        edit,
        no_animation: settings.no_animation,
        should_graph: settings.should_graph,
        commit: settings.commit,
        testing: settings.testing,
    };

    // Create a new Daemon
    let mut daemon: Daemon = Daemon {
        cpus: Vec::<CPU>::new(),
        message,
        lid_state: LidState::Unknown,
        // If edit is still true, then there is definitely a bool result to read_power_source
        // otherwise, there is a real problem, because there should be a power source possible
        charging: if settings.edit {
            read_power_source()?
        } else {
            false
        },
        charge: 100,
        logger: logger::Logger {
            logs: Vec::<logger::Log>::new(),
        },
        config,
        already_charging: false,
        already_closed: false,
        already_under_powersave_under_percent: false,
        already_high_temp: false,
        graph: String::new(),
        grapher: Graph { freqs: vec![0.0] },
        temp_max: 0,
        commit_hash: String::new(),
        timeout: time::Duration::from_millis(1),
        settings: new_settings,
    };

    // Make a cpu struct for each cpu listed
    for mut cpu in list_cpus() {
        // Fill that value that were zero with real values
        cpu.init_cpu()?;
        daemon.cpus.push(cpu);
    }

    Ok(daemon)
}

#[cfg(test)]
mod tests {
    use super::*;
    use crate::config::default_config;

    #[test]
    fn daemon_init_force_to_monit_integration_test() {
        let settings = Settings {
            verbose: true,
            delay: 1,
            edit: true,
            no_animation: false,
            should_graph: false,
            commit: false,
            testing: true,
        };

        let config = default_config();

        let daemon = daemon_init(settings, config).unwrap();
        assert_eq!(daemon.settings.edit, false);
    }

    #[test]
    fn preprint_render_test_edit_integration_test() {
        let settings = Settings {
            verbose: true,
            delay: 1,
            edit: true,
            no_animation: false,
            should_graph: false,
            commit: false,
            testing: true,
        };

        let config = default_config();

        let mut daemon = daemon_init(settings, config).unwrap();
        let preprint = Checker::preprint_render(&mut daemon);
        assert!(preprint.contains("Auto Clock Speed daemon has been initialized in \u{1b}[31medit\u{1b}[0m mode with a delay of 1 milliseconds\n"));
        assert!(preprint.contains("Name  Max\tMin\tFreq\tTemp\tGovernor\n"));
        assert!(preprint.contains("Hz"));
        assert!(preprint.contains("cpu"));
        assert!(preprint.contains("C"));
        assert!(preprint.contains("Battery: "));
    }

    #[test]
    fn preprint_render_test_monit_integration_test() {
        let settings = Settings {
            verbose: true,
            delay: 1,
            edit: false,
            no_animation: false,
            should_graph: false,
            commit: false,
            testing: true,
        };

        let config = default_config();

        let mut daemon = daemon_init(settings, config).unwrap();
        let preprint = Checker::preprint_render(&mut daemon);
        assert!(preprint.contains("Auto Clock Speed daemon has been initialized in monitor mode with a delay of 1 milliseconds\n"));
        assert!(preprint.contains("Name  Max\tMin\tFreq\tTemp\tGovernor\n"));
        assert!(preprint.contains("Hz"));
        assert!(preprint.contains("cpu"));
        assert!(preprint.contains("C"));
        assert!(preprint.contains("Battery: "));
    }
}<|MERGE_RESOLUTION|>--- conflicted
+++ resolved
@@ -92,25 +92,6 @@
 fn make_gov_performance(cpu: &mut CPU) -> Result<(), Error> {
     cpu.set_gov("performance".to_string())?;
     Ok(())
-}
-
-<<<<<<< HEAD
-fn green_or_red(boolean: bool) -> String {
-    if boolean {
-        color::Fg(color::Green).to_string()
-    } else {
-        color::Fg(color::Red).to_string()
-    }
-=======
-fn get_highest_temp(cpus: &Vec<CPU>) -> i32 {
-    let mut temp_max: i32 = 0;
-    for cpu in cpus {
-        if cpu.cur_temp > temp_max {
-            temp_max = cpu.cur_temp;
-        }
-    }
-    temp_max
->>>>>>> dda55a9d
 }
 
 fn get_battery_status(charging: bool) -> String {
