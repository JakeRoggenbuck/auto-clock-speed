use std::convert::TryInto;
use std::{thread, time};
use std::time::{SystemTime};

use colored::*;
use nix::unistd::Uid;

use super::config::Config;
use super::cpu::{Speed, CPU};
use super::debug;
use super::graph::{Graph, Grapher};
use super::logger;
use super::logger::Interface;
use super::power::{has_battery, read_battery_charge, read_lid_state, read_power_source, LidState};
use super::state::State;
use super::system::{
    check_available_governors, check_cpu_freq, check_turbo_enabled, get_highest_temp, list_cpus,
    parse_proc_file, read_proc_stat_file, ProcStat,
};
use super::terminal::terminal_width;
use super::Error;
use super::Settings;
use crate::display::print_turbo_animation;
use crate::warn_user;

pub trait Checker {
    fn apply_to_cpus(
        &mut self,
        operation: &dyn Fn(&mut CPU) -> Result<(), Error>,
    ) -> Result<(), Error>;

    // Start Charging Rule
    fn lid_closed_or_charge_under(&mut self);
    fn lid_open_and_charge_over(&mut self) -> Result<(), Error>;
    fn start_charging_rule(&mut self) -> Result<(), Error>;

    // End Charging Rule
    fn end_charging_rule(&mut self) -> Result<(), Error>;

    // Lid Close Rule
    fn lid_close_rule(&mut self) -> Result<(), Error>;

    // Lid Open Rule
    fn not_charging_or_charge_under(&mut self) -> Result<(), Error>;
    fn charging_and_charge_over(&mut self) -> Result<(), Error>;
    fn lid_open_rule(&mut self) -> Result<(), Error>;

    // Under Powersave Under Rule
    fn under_powersave_under_rule(&mut self) -> Result<(), Error>;

    // High Temperature Rule
    fn start_high_temperature_rule(&mut self) -> Result<(), Error>;
    fn end_high_temperature_rule(&mut self) -> Result<(), Error>;
    
    // High CPU Usage Rule
    fn start_cpu_usage_rule(&mut self) -> Result<(), Error>;
    fn end_cpu_usage_rule(&mut self) -> Result<(), Error>;

    // Other methods
    fn run(&mut self) -> Result<(), Error>;
    fn init(&mut self);

    fn start_loop(&mut self) -> Result<(), Error>;
    fn end_loop(&mut self);

    fn single_edit(&mut self) -> Result<(), Error>;
    fn single_monit(&mut self) -> Result<(), Error>;

    fn update_all(&mut self) -> Result<(), Error>;

    fn preprint_render(&mut self) -> String;
    fn postprint_render(&mut self) -> String;
    fn print(&mut self);

    fn set_govs(&mut self, gov: String) -> Result<(), Error>;
}

pub struct Daemon {
    pub cpus: Vec<CPU>,
    pub last_proc: Vec<ProcStat>,
    pub message: String,
    pub lid_state: LidState,
    pub charging: bool,
    pub charge: i8,
    pub usage: f32,
    pub logger: logger::Logger,
    pub config: Config,
    pub already_charging: bool,
    pub already_closed: bool,
    pub already_under_powersave_under_percent: bool,
    pub already_high_temp: bool,
    pub already_high_usage: bool,
    pub last_below_cpu_usage_percent: Option<SystemTime>,
    pub graph: String,
    pub grapher: Graph,
    pub temp_max: i8,
    pub commit_hash: String,
    pub timeout: time::Duration,
    pub timeout_battery: time::Duration,
    pub settings: Settings,
    pub state: State,
}

fn make_gov_powersave(cpu: &mut CPU) -> Result<(), Error> {
    cpu.set_gov("powersave".to_string())?;
    Ok(())
}

fn make_gov_performance(cpu: &mut CPU) -> Result<(), Error> {
    cpu.set_gov("performance".to_string())?;
    Ok(())
}

fn make_gov_schedutil(cpu: &mut CPU) -> Result<(), Error> {
    cpu.set_gov("schedutil".to_string())?;
    Ok(())
}

// TODO Figure out how to make generic governor work
//fn make_gov_generic(cpu: &mut CPU) -> Result<(), Error> {
//    cpu.set_gov(generic_gov.to_string())?;
//    Ok(())
//}

fn get_battery_status(charging: bool) -> String {
    if has_battery() {
        match read_battery_charge() {
            Ok(bat) => {
                format!(
                    "Battery: {}",
                    if charging {
                        format!("{}%", bat).green()
                    } else {
                        format!("{}%", bat).red()
                    },
                )
            }
            Err(e) => format!("Battery charge could not be read\n{:?}", e),
        }
    } else {
        format!("Battery: {}", "N/A".bold())
    }
}

fn print_turbo_status(cores: usize, no_animation: bool, term_width: usize, delay: u64) {
    let mut turbo_y_pos: usize = 7;
    let title_width = 94;

    if term_width > title_width {
        turbo_y_pos = 6
    }

    match check_turbo_enabled() {
        Ok(turbo) => {
            let enabled_message = if turbo { "yes" } else { "no" };

            println!("{} {}", "  Turbo:", enabled_message.bold(),);

            if !no_animation {
                print_turbo_animation(cores, turbo_y_pos, delay);
            }
        }
        Err(e) => eprintln!("Could not check turbo\n{:?}", e),
    }
}
    
fn calculate_average_usage(cpus: &Vec<CPU>) -> Result<f32, Error> {
    let mut sum = 0.0;
    for cpu in cpus {
        sum += cpu.cur_usage;
    }
    Ok((sum / (cpus.len() as f32)) as f32)
}

impl Checker for Daemon {
    /// Apply a function to every cpu
    fn apply_to_cpus(
        &mut self,
        operation: &dyn Fn(&mut CPU) -> Result<(), Error>,
    ) -> Result<(), Error> {
        for cpu in self.cpus.iter_mut() {
            operation(cpu)?;
        }
        Ok(())
    }

    fn lid_closed_or_charge_under(&mut self) {
        debug!("Just started charging && (lid is closed || charge is lower than powersave_under)");
        self.logger.log(
            "Battery is charging however the governor remains unchanged",
            logger::Severity::Log,
        );
    }

    fn lid_open_and_charge_over(&mut self) -> Result<(), Error> {
        debug!("Just started charging && (lid is open && charge is higher than powersave_under)");
        self.logger.log(
            "Governor set to performance because battery is charging",
            logger::Severity::Log,
        );
        self.apply_to_cpus(&make_gov_performance)?;
        Ok(())
    }

    fn start_charging_rule(&mut self) -> Result<(), Error> {
        if self.charging && !self.already_charging {
            if self.lid_state == LidState::Closed || self.charge < self.config.powersave_under {
                self.lid_closed_or_charge_under();
            } else {
                self.lid_open_and_charge_over()?;
            }
            self.already_charging = true;
        }
        Ok(())
    }

    fn end_charging_rule(&mut self) -> Result<(), Error> {

        if !self.charging && self.already_charging {
            self.logger.log(
                "Governor set to powersave because battery is not charging",
                logger::Severity::Log,
            );
            self.apply_to_cpus(&make_gov_powersave)?;
            self.already_charging = false;
        }
        Ok(())
    }

<<<<<<< HEAD
    fn start_high_temperature_rule(&mut self) -> Result<(), Error> {
        if !self.already_high_temp && !self.already_high_usage && self.temp_max > self.config.overheat_threshold {
            self.logger.log(
                "Governor set to powersave because CPU temperature is high",
                logger::Severity::Log,
            );
            self.apply_to_cpus(&make_gov_powersave)?;
            self.already_high_temp = true;
        }
        Ok(())
    }

    fn end_high_temperature_rule(&mut self) -> Result<(), Error> {
        if self.already_high_temp && self.temp_max < self.config.overheat_threshold {
            self.logger.log(
                "Governor set to powesave because CPU temperature is high",
                logger::Severity::Log,
            );
            self.already_high_temp = false;
        }
        Ok(())
    }

=======
>>>>>>> 2ec07acd
    fn lid_close_rule(&mut self) -> Result<(), Error> {
        if self.lid_state == LidState::Closed && !self.already_closed {
            self.logger.log(
                "Governor set to powersave because lid closed",
                logger::Severity::Log,
            );
            self.apply_to_cpus(&make_gov_powersave)?;
            self.already_closed = true;
        }
        Ok(())
    }

    fn not_charging_or_charge_under(&mut self) -> Result<(), Error> {
        self.logger.log(
            "Lid opened however the governor remains unchanged",
            logger::Severity::Log,
        );
        Ok(())
    }

    fn charging_and_charge_over(&mut self) -> Result<(), Error> {
        self.logger.log(
            "Governor set to performance because lid opened",
            logger::Severity::Log,
        );
        self.apply_to_cpus(&make_gov_performance)?;
        Ok(())
    }

    fn lid_open_rule(&mut self) -> Result<(), Error> {
        if self.lid_state == LidState::Open && self.already_closed {
            // A few checks in order to insure the computer should actually be in performance
            if self.charging && !(self.charge < self.config.powersave_under) {
                self.charging_and_charge_over()?;
            } else {
                self.not_charging_or_charge_under()?;
            }
            self.already_closed = false;
        }

        Ok(())
    }

    fn under_powersave_under_rule(&mut self) -> Result<(), Error> {
        if self.charge < self.config.powersave_under && !self.already_under_powersave_under_percent
        {
            self.logger.log(
                &format!(
                    "Governor set to powersave because battery was less than {}",
                    self.config.powersave_under
                ),
                logger::Severity::Log,
            );
            self.apply_to_cpus(&make_gov_powersave)?;
            self.already_under_powersave_under_percent = true;
        }
        if self.charge >= self.config.powersave_under {
            self.already_under_powersave_under_percent = false;
        }
        Ok(())
    }
    

    fn start_cpu_usage_rule(&mut self) -> Result<(), Error> {
        if self.usage > 70.0 && self.last_below_cpu_usage_percent.is_none() {
            self.last_below_cpu_usage_percent = Some(SystemTime::now());
        }

        match self.last_below_cpu_usage_percent {
            Some(last) => {
                if SystemTime::now().duration_since(last)?.as_secs() >= 15 && !self.already_high_usage {
                    self.logger.log(
                        &format!(
                            "Governor set to performance because cpu was over 70% overall usage for longer than 15 seconds",
                        ),
                        logger::Severity::Log,
                    );
                    self.already_high_usage = true;
                }
            },
            None => {},
        }
        Ok(())
    }
    
    fn end_cpu_usage_rule(&mut self) -> Result<(), Error> {
        if self.usage < 70.0 && self.last_below_cpu_usage_percent.is_some() {
            self.last_below_cpu_usage_percent = None;
            self.already_high_usage = false;
            self.logger.log(
                &format!(
                    "Governor returning to default because usage dropped below 70%",
                ),
                logger::Severity::Log,
            );
        }
        Ok(())
    }

    fn start_high_temperature_rule(&mut self) -> Result<(), Error> {
        if !self.already_high_temp && self.temp_max > self.config.overheat_threshold {
            self.logger.log(
                "Governor set to powersave because CPU temperature is high",
                logger::Severity::Log,
            );
            self.apply_to_cpus(&make_gov_powersave)?;
            self.already_high_temp = true;
        }
        Ok(())
    }

    fn end_high_temperature_rule(&mut self) -> Result<(), Error> {
        if self.already_high_temp && self.temp_max < self.config.overheat_threshold {
            self.logger.log(
                "Governor set to powesave because CPU temperature is high",
                logger::Severity::Log,
            );
            self.already_high_temp = false;
        }
        Ok(())
    }

    fn run(&mut self) -> Result<(), Error> {
        self.init();

        if self.settings.testing {
            // Choose which mode acs runs in
            if self.settings.edit {
                let mut reps = 4;
                while reps > 0 {
                    self.single_edit()?;
                    reps -= 1;
                }
            } else {
                let mut reps = 4;
                while reps > 0 {
                    self.single_monit()?;
                    reps -= 1;
                }
            }
        } else {
            // Choose which mode acs runs in
            if self.settings.edit {
                loop {
                    self.single_edit()?;
                }
            } else {
                loop {
                    self.single_monit()?;
                }
            }
        }

        Ok(())
    }

    fn init(&mut self) {
        // Get the commit hash from the compile time env variable
        if self.settings.commit {
            self.commit_hash = env!("GIT_HASH").to_string();
        }

        self.timeout_battery = time::Duration::from_millis(self.settings.delay_battery);
        self.timeout = time::Duration::from_millis(self.settings.delay);

        // If we just daemonized then make sure the states are the opposite of what they should
        // The logic after this block will make sure that they are set to the correct state
        // but only if the previous states were incorrect
        self.already_charging = !self.charging;
        self.already_under_powersave_under_percent = !(self.charge < self.config.powersave_under);
        self.already_closed = self.lid_state == LidState::Closed;
    }

    fn start_loop(&mut self) -> Result<(), Error> {
        // Update all the values for each cpu before they get used
        self.update_all()?;

        // Update current states
        self.charging = read_power_source()?;
        self.charge = read_battery_charge()?;
        self.lid_state = read_lid_state()?;
        self.usage = calculate_average_usage(&self.cpus)? * 100.0;

        Ok(())
    }

    fn end_loop(&mut self) {
        // Print the each cpu, each iteration
        if self.settings.verbose {
            self.print();
        }

        if self.charging {
            thread::sleep(self.timeout);
        } else {
            thread::sleep(self.timeout_battery);
        }
    }

    fn single_edit(&mut self) -> Result<(), Error> {
        self.start_loop()?;

        // Call all rules
        self.start_high_temperature_rule()?;
        self.end_high_temperature_rule()?;
<<<<<<< HEAD
        self.start_charging_rule()?;
        self.end_charging_rule()?;
        self.lid_close_rule()?;
        self.lid_open_rule()?;
        self.under_powersave_under_rule()?;
        self.start_cpu_usage_rule()?;
        self.end_cpu_usage_rule()?;
=======

        if !self.config.ignore_power {
            self.start_charging_rule()?;
            self.end_charging_rule()?;
        }

        if !self.config.ignore_lid {
            self.lid_close_rule()?;
            self.lid_open_rule()?;
            self.under_powersave_under_rule()?;
        }
>>>>>>> 2ec07acd

        self.end_loop();
        Ok(())
    }

    fn single_monit(&mut self) -> Result<(), Error> {
        self.start_loop()?;
        self.end_loop();
        Ok(())
    }

    /// Calls update on each cpu to update the state of each one
    fn update_all(&mut self) -> Result<(), Error> {
        let cur_proc = parse_proc_file(read_proc_stat_file()?)?;
        for cpu in self.cpus.iter_mut() {
            cpu.update()?;
            for (i, proc) in self.last_proc.iter().enumerate() {
                if cpu.name == proc.cpu_name {
                    cpu.update_usage(proc, &cur_proc[i])?;
                }
            }
        }

        self.last_proc = cur_proc;

        self.temp_max = (get_highest_temp(&self.cpus) / 1000) as i8;

        // Update the data in the graph and render it
        if self.settings.should_graph {
            self.grapher.freqs.push(check_cpu_freq() as f64);
        }

        Ok(())
    }

    fn preprint_render(&mut self) -> String {
        let message = format!("{}\n", self.message);
        let title = "Name  Max\tMin\tFreq\tTemp\tUsage\tGovernor\n".bold();
        // Render each line of cpu core
        let cpus = &self.cpus.iter().map(|c| c.render()).collect::<String>();

        // Prints batter percent or N/A if not
        let battery_status = get_battery_status(self.charging);

        format!("{}{}{}\n{}\n", message, title, cpus, battery_status)
    }

    fn postprint_render(&mut self) -> String {
        // Render the graph if should_graph
        let graph = if self.settings.should_graph {
            self.graph.clone()
        } else {
            String::from("")
        };

        let stop_message = String::from("ctrl+c to stop running");

        // render all of the logs, e.g.
        // notice: 2022-01-13 00:02:17 -> Governor set to performance because battery is charging
        let logs = if self.settings.verbose {
            self.logger
                .logs
                .iter()
                .map(|l| format!("{}\n", l))
                .collect::<String>()
        } else {
            String::from("")
        };

        // Render the commit hash and label
        let commit = if self.settings.commit {
            format!("Commit hash: {}", self.commit_hash.clone())
        } else {
            String::from("")
        };

        format!("{}\n\n{}\n\n{}\n{}", graph, stop_message, logs, commit)
    }

    /// Output the values from each cpu
    fn print(&mut self) {
        let cores = self.cpus.len();

        // Compute graph before screen is cleared
        if self.settings.should_graph {
            self.graph = self.grapher.update_one(&mut self.grapher.freqs.clone());
        }

        let term_width = terminal_width();

        // Render two sections of the output
        // Rendering before screen is cleared reduces the time between clear and print
        // This reduces and completely avoids all flickering
        let preprint = self.preprint_render();
        let postprint = self.postprint_render();

        // Clear screen
        println!("{}", termion::clear::All);

        // Goto top
        print!("{}", termion::cursor::Goto(1, 1));

        // Print all pre-rendered items
        print!("{}", preprint);

        // Shows if turbo is enabled with an amazing turbo animation
        let mut effective_delay = self.timeout_battery;
        if self.charging {
            effective_delay = self.timeout;
        }
        print_turbo_status(
            cores,
            self.settings.no_animation,
            term_width,
            effective_delay.as_millis().try_into().unwrap(),
        );

        // Print more pre-rendered items
        print!("{}", postprint);
    }

    fn set_govs(&mut self, gov: String) -> Result<(), Error> {
        if gov == "performance".to_string() {
            return self.apply_to_cpus(&make_gov_performance);
        } else if gov == "powersave".to_string() {
            return self.apply_to_cpus(&make_gov_powersave);
        } else if gov == "schedutil".to_string() {
            warn_user!("schedutil governor not officially supported");
            return self.apply_to_cpus(&make_gov_schedutil);
        } else if check_available_governors().is_ok() {
            if check_available_governors().unwrap().contains(&gov.into()) {
                self.logger
                    .log("Other governors not supported yet", logger::Severity::Log);
            } else {
                eprintln!("Governor not available",);
            }
        } else {
            eprintln!("Error checking \"{}\" governor", gov);
        }
        Ok(())
    }
}

fn format_message(
    edit: bool,
    started_as_edit: bool,
    forced_reason: String,
    delay: u64,
    delay_battery: u64,
) -> String {
    // Format the original message with mode and delay, along with the forced message if it
    // was forced to switched modes
    format!(
        "Auto Clock Speed daemon has been initialized in {} mode with a delay of {}ms normally and {}ms when on battery{}\n",
        if edit {
            "edit".red()
        } else {
            "monitor".yellow()
        },
        delay,
        delay_battery,
        if started_as_edit != edit { format!("\nForced to monitor mode because {}!", forced_reason).red() } else { "".normal() }
    )
}

pub fn daemon_init(settings: Settings, config: Config) -> Result<Daemon, Error> {
    let started_as_edit: bool = settings.edit;
    let mut edit = settings.edit;
    let mut forced_reason: String = String::new();

    // Check if the device has a battery, otherwise force it to monitor mode
    if !has_battery() {
        edit = false;
        forced_reason = "the device has no battery".to_string();
    }

    // Check if effective permissions are enough for edit
    if edit {
        // If not running as root, tell the user and force to monitor
        if !Uid::effective().is_root() {
            println!(
                "{}{}",
                "In order to properly run the daemon in edit mode you must give the executable root privileges.\n",
                "Continuing anyway in 5 seconds...".red()
            );

            if !settings.testing {
                let timeout = time::Duration::from_millis(5000);
                thread::sleep(timeout);
            }

            edit = false;
            forced_reason = "acs was not run as root".to_string();
        }
    }

    let message = format_message(
        edit, // Use current edit because settings.edit has not changed
        started_as_edit,
        forced_reason,
        settings.delay,
        settings.delay_battery,
    );

    let new_settings = Settings {
        verbose: settings.verbose,
        delay: settings.delay,
        delay_battery: settings.delay_battery,
        edit, // Use new edit for new settings
        no_animation: settings.no_animation,
        should_graph: settings.should_graph,
        commit: settings.commit,
        testing: settings.testing,
    };

    // Create a new Daemon
    let mut daemon: Daemon = Daemon {
        cpus: Vec::<CPU>::new(),
        last_proc: Vec::<ProcStat>::new(),
        message,
        lid_state: LidState::Unknown,
        // If edit is still true, then there is definitely a bool result to read_power_source
        // otherwise, there is a real problem, because there should be a power source possible
        charging: if settings.edit {
            read_power_source()?
        } else {
            false
        },
        charge: 100,
        usage: 0.0,
        logger: logger::Logger {
            logs: Vec::<logger::Log>::new(),
        },
        config,
        already_charging: false,
        already_closed: false,
        already_under_powersave_under_percent: false,
        already_high_temp: false,
        already_high_usage: false,
        last_below_cpu_usage_percent: None,
        graph: String::new(),
        grapher: Graph { freqs: vec![0.0] },
        temp_max: 0,
        commit_hash: String::new(),
        timeout: time::Duration::from_millis(1),
        timeout_battery: time::Duration::from_millis(2),
        state: State::Normal,
        settings: new_settings,
    };

    // Make a cpu struct for each cpu listed
    for mut cpu in list_cpus() {
        // Fill that value that were zero with real values
        cpu.init_cpu()?;
        daemon.cpus.push(cpu);
    }

    Ok(daemon)
}

#[cfg(test)]
mod tests {
    use super::*;
    use crate::config::default_config;

    #[test]
    fn daemon_init_force_to_monit_integration_test() {
        let settings = Settings {
            verbose: true,
            delay: 1,
            delay_battery: 2,
            edit: true,
            no_animation: false,
            should_graph: false,
            commit: false,
            testing: true,
        };

        let config = default_config();

        let daemon = daemon_init(settings, config).unwrap();
        assert_eq!(daemon.settings.edit, false);
    }

    #[test]
    fn preprint_render_test_edit_integration_test() {
        let settings = Settings {
            verbose: true,
            delay: 1,
            delay_battery: 2,
            edit: true,
            no_animation: false,
            should_graph: false,
            commit: false,
            testing: true,
        };

        let config = default_config();

        let mut daemon = daemon_init(settings, config).unwrap();
        let preprint = Checker::preprint_render(&mut daemon);
        assert!(preprint.contains("Auto Clock Speed daemon has been initialized in \u{1b}[31medit\u{1b}[0m mode with a delay of 1ms normally and 2ms when on battery\n"));
        assert!(preprint.contains("Name  Max\tMin\tFreq\tTemp\tUsage\tGovernor\n"));
        assert!(preprint.contains("Hz"));
        assert!(preprint.contains("cpu"));
        assert!(preprint.contains("C"));
        assert!(preprint.contains("Battery: "));
    }

    #[test]
    fn preprint_render_test_monit_integration_test() {
        let settings = Settings {
            verbose: true,
            delay: 1,
            delay_battery: 2,
            edit: false,
            no_animation: false,
            should_graph: false,
            commit: false,
            testing: true,
        };

        let config = default_config();

        let mut daemon = daemon_init(settings, config).unwrap();
        let preprint = Checker::preprint_render(&mut daemon);
        assert!(preprint.contains("Auto Clock Speed daemon has been initialized in \u{1b}[33mmonitor\u{1b}[0m mode with a delay of 1ms normally and 2ms when on battery\n"));
        assert!(preprint.contains("Name  Max\tMin\tFreq\tTemp\tUsage\tGovernor\n"));
        assert!(preprint.contains("Hz"));
        assert!(preprint.contains("cpu"));
        assert!(preprint.contains("C"));
        assert!(preprint.contains("Battery: "));
    }
}<|MERGE_RESOLUTION|>--- conflicted
+++ resolved
@@ -227,7 +227,6 @@
         Ok(())
     }
 
-<<<<<<< HEAD
     fn start_high_temperature_rule(&mut self) -> Result<(), Error> {
         if !self.already_high_temp && !self.already_high_usage && self.temp_max > self.config.overheat_threshold {
             self.logger.log(
@@ -240,19 +239,6 @@
         Ok(())
     }
 
-    fn end_high_temperature_rule(&mut self) -> Result<(), Error> {
-        if self.already_high_temp && self.temp_max < self.config.overheat_threshold {
-            self.logger.log(
-                "Governor set to powesave because CPU temperature is high",
-                logger::Severity::Log,
-            );
-            self.already_high_temp = false;
-        }
-        Ok(())
-    }
-
-=======
->>>>>>> 2ec07acd
     fn lid_close_rule(&mut self) -> Result<(), Error> {
         if self.lid_state == LidState::Closed && !self.already_closed {
             self.logger.log(
@@ -348,18 +334,6 @@
                 ),
                 logger::Severity::Log,
             );
-        }
-        Ok(())
-    }
-
-    fn start_high_temperature_rule(&mut self) -> Result<(), Error> {
-        if !self.already_high_temp && self.temp_max > self.config.overheat_threshold {
-            self.logger.log(
-                "Governor set to powersave because CPU temperature is high",
-                logger::Severity::Log,
-            );
-            self.apply_to_cpus(&make_gov_powersave)?;
-            self.already_high_temp = true;
         }
         Ok(())
     }
@@ -458,15 +432,8 @@
         // Call all rules
         self.start_high_temperature_rule()?;
         self.end_high_temperature_rule()?;
-<<<<<<< HEAD
-        self.start_charging_rule()?;
-        self.end_charging_rule()?;
-        self.lid_close_rule()?;
-        self.lid_open_rule()?;
-        self.under_powersave_under_rule()?;
         self.start_cpu_usage_rule()?;
         self.end_cpu_usage_rule()?;
-=======
 
         if !self.config.ignore_power {
             self.start_charging_rule()?;
@@ -478,7 +445,6 @@
             self.lid_open_rule()?;
             self.under_powersave_under_rule()?;
         }
->>>>>>> 2ec07acd
 
         self.end_loop();
         Ok(())
