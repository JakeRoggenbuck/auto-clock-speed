--- conflicted
+++ resolved
@@ -9,15 +9,11 @@
 use termion::{color, style};
 
 pub trait Checker {
-<<<<<<< HEAD
-    fn log(&mut self, message: &str);
     fn apply_to_cpus(
         &mut self,
         operation: &dyn Fn(&mut CPU) -> Result<(), Error>,
     ) -> Result<(), Error>;
-=======
-    fn apply_to_cpus(&mut self, operation: &dyn Fn(&mut CPU));
->>>>>>> 6d5afc55
+
     fn run(&mut self) -> Result<(), Error>;
     fn update_all(&mut self) -> Result<(), Error>;
     fn print(&self);
@@ -71,16 +67,11 @@
                 // Lid close rule -> gov powersave
                 // If the lid just closed, turn on powersave
                 if read_lid_state()? == LidState::Closed && self.lid_state != LidState::Closed {
-<<<<<<< HEAD
-                    self.log("Governor set to powersave because lid closed");
+                    self.logger.log(
+                        "Governor set to powersave because lid closed",
+                        logger::Severity::Log,
+                    );
                     self.apply_to_cpus(&make_gov_powersave)?;
-=======
-                    self.logger.log(
-                        "Governor set to powersave because lid closed",
-                        logger::Severity::Log,
-                    );
-                    self.apply_to_cpus(&make_gov_powersave);
->>>>>>> 6d5afc55
                     self.lid_state = LidState::Closed;
                 }
                 if read_lid_state()? == LidState::Open {
@@ -90,16 +81,11 @@
                 // Under 20% rule -> gov powersave
                 // If the battery life is below 20%, set gov to powersave
                 if read_battery_charge()? < 20 && !already_under_20_percent {
-<<<<<<< HEAD
-                    self.log("Governor set to powersave because battery was less than 20");
+                    self.logger.log(
+                        "Governor set to powersave because battery was less than 20",
+                        logger::Severity::Log,
+                    );
                     self.apply_to_cpus(&make_gov_powersave)?;
-=======
-                    self.logger.log(
-                        "Governor set to powersave because battery was less than 20",
-                        logger::Severity::Log,
-                    );
-                    self.apply_to_cpus(&make_gov_powersave);
->>>>>>> 6d5afc55
                     already_under_20_percent = true;
                     // Make sure to reset state
                 }
@@ -113,29 +99,19 @@
 
                 // If the battery is charging, set to performance
                 if self.charging && !already_charging {
-<<<<<<< HEAD
-                    self.log("Governor set to performance because battery is charging");
+                    self.logger.log(
+                        "Governor set to performance because battery is charging",
+                        logger::Severity::Log,
+                    );
                     self.apply_to_cpus(&make_gov_performance)?;
                     already_charging = true;
                 }
                 if !self.charging && already_charging {
-                    self.log("Governor set to powersave because battery is no longer charging");
+                    self.logger.log(
+                        "Governor set to powersave because battery is no longer charging",
+                        logger::Severity::Log,
+                    );
                     self.apply_to_cpus(&make_gov_powersave)?;
-=======
-                    self.logger.log(
-                        "Governor set to performance because battery is charging",
-                        logger::Severity::Log,
-                    );
-                    self.apply_to_cpus(&make_gov_performance);
-                    already_charging = true;
-                }
-                if !self.charging && already_charging {
-                    self.logger.log(
-                        "Governor set to powersave because battery is no longer charging",
-                        logger::Severity::Log,
-                    );
-                    self.apply_to_cpus(&make_gov_powersave);
->>>>>>> 6d5afc55
                     already_charging = false;
                 }
             }
