use std::fmt;

<<<<<<< HEAD
=======
const BUG_REPORT: &str = "\nGive us a bug report by opening an issue at
https://github.com/JakeRoggenbuck/auto-clock-speed/issues/new/choose";


>>>>>>> a8c65bc2
pub enum Error {
    IO(std::io::Error),
    Unknown,
    DivisionByZero,
}

impl From<std::io::Error> for Error {
    fn from(e: std::io::Error) -> Error {
        Error::IO(e)
    }
}

impl fmt::Debug for Error {
    fn fmt(&self, f: &mut fmt::Formatter) -> fmt::Result {
<<<<<<< HEAD
        write!(f,"a")
=======
        write!(
            f,
            "Something went wrong. Try running with sudo.\n"
        )
    }
}

pub struct GovSetError;
pub struct SpeedSetError;

pub struct GovGetError;
pub struct SpeedGetError;

pub struct TempGetError;

impl fmt::Display for GovSetError {
    fn fmt(&self, f: &mut fmt::Formatter) -> fmt::Result {
        write!(
            f,
            "Didn't have permission to set the governor, try running with sudo\n"
        )
    }
}

impl fmt::Display for SpeedSetError {
    fn fmt(&self, f: &mut fmt::Formatter) -> fmt::Result {
        write!(
            f,
            "Didn't have permission to set the speed, try running with sudo\n"
        )
    }
}

impl fmt::Display for GovGetError {
    fn fmt(&self, f: &mut fmt::Formatter) -> fmt::Result {
        write!(
            f,
            "{}{}",
            "Could not get the governor, possibly incompatible cpu.\n", BUG_REPORT
        )
    }
}

impl fmt::Display for SpeedGetError {
    fn fmt(&self, f: &mut fmt::Formatter) -> fmt::Result {
        write!(
            f,
            "{}{}",
            "Could not get the speed, possibly incompatible cpu.", BUG_REPORT
        )
    }
}

impl fmt::Display for TempGetError {
    fn fmt(&self, f: &mut fmt::Formatter) -> fmt::Result {
        write!(
            f,
            "{}{}",
            "Could not get the temperature, possibly incompatible cpu or system.", BUG_REPORT
        )
>>>>>>> a8c65bc2
    }
}<|MERGE_RESOLUTION|>--- conflicted
+++ resolved
@@ -1,12 +1,8 @@
 use std::fmt;
 
-<<<<<<< HEAD
-=======
 const BUG_REPORT: &str = "\nGive us a bug report by opening an issue at
 https://github.com/JakeRoggenbuck/auto-clock-speed/issues/new/choose";
 
-
->>>>>>> a8c65bc2
 pub enum Error {
     IO(std::io::Error),
     Unknown,
@@ -21,9 +17,6 @@
 
 impl fmt::Debug for Error {
     fn fmt(&self, f: &mut fmt::Formatter) -> fmt::Result {
-<<<<<<< HEAD
-        write!(f,"a")
-=======
         write!(
             f,
             "Something went wrong. Try running with sudo.\n"
@@ -84,6 +77,5 @@
             "{}{}",
             "Could not get the temperature, possibly incompatible cpu or system.", BUG_REPORT
         )
->>>>>>> a8c65bc2
     }
 }