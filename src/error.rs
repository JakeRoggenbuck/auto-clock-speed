pub enum Error {
    IO(std::io::Error),
    Unknown,
    DivisionByZero,
}

impl From<std::io::Error> for Error {
    fn from(e: std::io::Error) -> Error {
        Error::IO(e)
    }
<<<<<<< HEAD
}

pub struct GovSetError;
pub struct SpeedSetError;

pub struct GovGetError;
pub struct SpeedGetError;

pub struct TempGetError;

impl fmt::Display for GovSetError {
    fn fmt(&self, f: &mut fmt::Formatter) -> fmt::Result {
        write!(
            f,
            "Didn't have permission to set the governor, try running with sudo\n"
        )
    }
}

impl fmt::Display for SpeedSetError {
    fn fmt(&self, f: &mut fmt::Formatter) -> fmt::Result {
        write!(
            f,
            "Didn't have permission to set the speed, try running with sudo\n"
        )
    }
}

impl fmt::Display for GovGetError {
    fn fmt(&self, f: &mut fmt::Formatter) -> fmt::Result {
        write!(
            f,
            "{}{}",
            "Could not get the governor, possibly incompatible cpu.\n", BUG_REPORT
        )
    }
}

impl fmt::Display for SpeedGetError {
    fn fmt(&self, f: &mut fmt::Formatter) -> fmt::Result {
        write!(
            f,
            "{}{}",
            "Could not get the speed, possibly incompatible cpu.", BUG_REPORT
        )
    }
}

impl fmt::Display for TempGetError {
    fn fmt(&self, f: &mut fmt::Formatter) -> fmt::Result {
        write!(
            f,
            "{}{}",
            "Could not get the temperature, possibly incompatible cpu or system.", BUG_REPORT
        )
    }
=======
>>>>>>> 6e627838
}<|MERGE_RESOLUTION|>--- conflicted
+++ resolved
@@ -8,7 +8,6 @@
     fn from(e: std::io::Error) -> Error {
         Error::IO(e)
     }
-<<<<<<< HEAD
 }
 
 pub struct GovSetError;
@@ -65,6 +64,4 @@
             "Could not get the temperature, possibly incompatible cpu or system.", BUG_REPORT
         )
     }
-=======
->>>>>>> 6e627838
 }