--- conflicted
+++ resolved
@@ -8,15 +8,8 @@
 use efcl::{color, Color};
 use std::fmt;
 use std::time::SystemTime;
-
-<<<<<<< HEAD
-use chrono::prelude::DateTime;
-use chrono::Utc;
-=======
-use colored::Colorize;
 use serde::{Deserialize, Serialize};
 use time::{format_description, OffsetDateTime};
->>>>>>> 1bb2f979
 
 #[derive(Debug, Eq, PartialEq, Serialize, Deserialize)]
 /// The Severity enum is used to represent the different levels of severity of a log message. It has three possible values:
