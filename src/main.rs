--- conflicted
+++ resolved
@@ -32,14 +32,11 @@
         raw: bool,
     },
 
-<<<<<<< HEAD
     #[structopt(name = "power")]
     Power {
     },
 
-=======
     /// Get whether turbo is enabled or not
->>>>>>> 98b64a16
     #[structopt(name = "get-turbo")]
     GetTurbo {
         #[structopt(short, long)]
